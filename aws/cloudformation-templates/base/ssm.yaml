---
AWSTemplateFormatVersion: 2010-09-09

Description: >
    This template deploys the Retail Demo Store SSM Parameters.

Parameters:
  StackBucketName:
    Type: String

  ExperimentStrategyTableName:
    Type: String

  AmplitudeApiKey:
    Type: String
    Description: Amplitude API key for product analytics and A/B testing results (optional).
    NoEcho: true

  OptimizelySdkKey:
    Type: String
    Description: Optimizely SDK key for experimentation (optional).
    NoEcho: true

  SegmentWriteKey:
    Type: String
    Description: Write key for the Segment source used to gather real-time events (optional).
    NoEcho: true
<<<<<<< HEAD
  
  Layer0DeployToken:
    Type: String
    Description: Layer0 deploy token for deploying (optional).
    NoEcho: true
  
=======

>>>>>>> 695bbac5
  PinpointSMSLongCode:
    Type: String

  GoogleAnalyticsMeasurementId:
    Type: String
    Description: Google Analytics Measurement Id (optional)

Conditions:
  HasAmplitudeApiKey:
    !Not [!Equals [!Ref AmplitudeApiKey, ""]]
  HasOptimizelySdkKey:
    !Not [!Equals [!Ref OptimizelySdkKey, ""]]
  HasSegmentWriteKey:
    !Not [!Equals [!Ref SegmentWriteKey, ""]]
  HasLayer0DeployToken:
    !Not [!Equals [!Ref Layer0DeployToken, ""]]
  HasPinpointSMSLongCode:
    !Not [!Equals [!Ref PinpointSMSLongCode, ""]]
  HasGoogleAnalyticsMeasurementId:
    !Not [!Equals [!Ref GoogleAnalyticsMeasurementId, ""]]

Resources:

  ParameterStackBucketName:
    Type: "AWS::SSM::Parameter"
    Properties:
      Name: "retaildemostore-stack-bucket"
      Type: "String"
      Value: !Ref StackBucketName
      Description: "Retail Demo Store Stack Bucket Parameter"

  ParameterRelatedProductsCampaignArn:
    Type: "AWS::SSM::Parameter"
    Properties:
      Name: "retaildemostore-related-products-campaign-arn"
      Type: "String"
      Value: "NONE"
      Description: "Retail Demo Store Related Products Campaign Arn Parameter"

  ParameterProductRecommendationCampaignArn:
    Type: "AWS::SSM::Parameter"
    Properties:
      Name: "retaildemostore-product-recommendation-campaign-arn"
      Type: "String"
      Value: "NONE"
      Description: "Retail Demo Store Product Recommendation Campaign Arn Parameter"

  ParameterPersonalizedRankingCampaignArn:
    Type: "AWS::SSM::Parameter"
    Properties:
      Name: "retaildemostore-personalized-ranking-campaign-arn"
      Type: "String"
      Value: "NONE"
      Description: "Retail Demo Store Personalized Ranking Campaign Arn Parameter"

  ParameterPersonalizedOffersCampaignArn:
    Type: "AWS::SSM::Parameter"
    Properties:
      Name: "retaildemostore-personalized-offers-campaign-arn"
      Type: "String"
      Value: "NONE"
      Description: "Retail Demo Store Personalized Coupon Offers Campaign Arn Parameter"

  ParameterPersonalizeTrainConfig:
    Type: "AWS::SSM::Parameter"
    Properties:
      Name: "retaildemostore-training-config"
      Type: "String"
      Value: "NONE"
      Description: "Retail Demo Store Personalize Train Config"
      Tier: "Advanced"

  ParameterPersonalizeTrainState:
    Type: "AWS::SSM::Parameter"
    Properties:
      Name: "retaildemostore-training-state"
      Type: "String"
      Value: "NONE"
      Description: "Retail Demo Store Personalize Train State"

  ParameterPersonalizeFilterPurchasedArn:
    Type: "AWS::SSM::Parameter"
    Properties:
      Name: "retaildemostore-personalize-filter-purchased-arn"
      Type: "String"
      Value: "NONE"
      Description: "Retail Demo Store Personalize Filter Purchased Products Arn Parameter"

  ParameterExperimentStrategyTableName:
    Type: "AWS::SSM::Parameter"
    Properties:
      Name: "retaildemostore-experiment-strategy-table-name"
      Type: "String"
      Value: !Ref ExperimentStrategyTableName
      Description: "Retail Demo Store Experiment Strategy DDB Table Name"

  ParameterPersonalizeEventTrackerId:
    Type: "AWS::SSM::Parameter"
    Properties:
      Name: "retaildemostore-personalize-event-tracker-id"
      Type: "String"
      Value: "NONE"
      Description: "Retail Demo Store Personalize Event Tracker ID Parameter"

  ParameterAmplitudeApiKey:
    Type: "AWS::SSM::Parameter"
    Properties:
      Name: "retaildemostore-amplitude-api-key"
      Type: "String"
      Value: !If [HasAmplitudeApiKey, !Ref AmplitudeApiKey, 'NONE']
      Description: "Retail Demo Store Amplitude API key"

  ParameterOptimizelySdkKey:
    Type: "AWS::SSM::Parameter"
    Properties:
      Name: "retaildemostore-optimizely-sdk-key"
      Type: "String"
      Value: !If [HasOptimizelySdkKey, !Ref OptimizelySdkKey, 'NONE']
      Description: "Retail Demo Store Optimizely SDK key"

  ParameterIVSVideoChannelMap:
    Type: "AWS::SSM::Parameter"
    Properties:
      Name: "retaildemostore-ivs-video-channel-map"
      Type: "String"
      Value: "NONE"
      Description: "Retail Demo Store video file to IVS channel mapping"

  ParameterSegmentWriteKey:
    Type: "AWS::SSM::Parameter"
    Properties:
      Name: "retaildemostore-segment-write-key"
      Type: "String"
      Value: !If [HasSegmentWriteKey, !Ref SegmentWriteKey, 'NONE']
      Description: "Retail Demo Store Segment source write key"
<<<<<<< HEAD
  
  ParameterLayer0DeployToken:
    Type: "AWS::SSM::Parameter"
    Properties:
      Name: "retaildemostore-layer0-deploy-token"
      Type: "String"
      Value: !If [HasLayer0DeployToken, !Ref Layer0DeployToken, 'NONE']
      Description: "Retail Demo Store Layer0 deploy token"
  
=======

>>>>>>> 695bbac5
  ParameterPinpointSMSLongCode:
    Type: "AWS::SSM::Parameter"
    Properties:
      Name: "retaildemostore-pinpoint-sms-longcode"
      Type: "String"
      Value: !If [HasPinpointSMSLongCode, !Ref PinpointSMSLongCode, 'NONE']
      Description: "Retail Demo Store Pinpoint SMS Long code"

  ParameterGoogleAnalyticsMeasurementId:
    Type: "AWS::SSM::Parameter"
    Properties:
      Name: "retaildemostore-google-analytics-measurement-id"
      Type: "String"
      Value: !If [HasGoogleAnalyticsMeasurementId, !Ref GoogleAnalyticsMeasurementId, 'NONE']
      Description: "Retail Demo Store Google Analytics Measurement Id"

Outputs:

  ParameterStackBucketName:
    Description: Stack Bucket Name Parameter
    Value: !Ref ParameterStackBucketName

  ParameterRelatedProductsCampaignArn:
    Description: Related Products Campaign Arn Parameter
    Value: !Ref ParameterRelatedProductsCampaignArn

  ParameterProductRecommendationCampaignArn:
    Description: Product Recommendation Campaign Arn Parameter
    Value: !Ref ParameterProductRecommendationCampaignArn

  ParameterPersonalizedRankingCampaignArn:
    Description: Personalized Ranking Campaign Arn
    Value: !Ref ParameterPersonalizedRankingCampaignArn

  ParameterPersonalizeTrainConfig:
    Description: Train config
    Value: !Ref ParameterPersonalizeTrainConfig

  ParameterPersonalizeTrainState:
    Description: Train state
    Value: !Ref ParameterPersonalizeTrainState

  ParameterPersonalizeFilterPurchasedArn:
    Description: Personalize Filter Purchased Products Arn
    Value: !Ref ParameterPersonalizeFilterPurchasedArn

  ParameterExperimentStrategyTableName:
    Description: Experiment Strategy Table Name
    Value: !Ref ParameterExperimentStrategyTableName

  ParameterPersonalizeEventTrackerId:
    Description: Personalize Event Tracker ID Parameter
    Value: !Ref ParameterPersonalizeEventTrackerId

  ParameterAmplitudeApiKey:
    Description: Amplitude API key
    Value: !Ref ParameterAmplitudeApiKey

  ParameterOptimizelySdkKey:
    Description: Optimizely SDK key
    Value: !Ref ParameterOptimizelySdkKey

  ParameterIVSVideoChannelMap:
    Description: Retail Demo Store video file to IVS channel mapping
    Value: !Ref ParameterIVSVideoChannelMap

  ParameterSegmentWriteKey:
    Description: Segment write key
    Value: !Ref ParameterSegmentWriteKey

<<<<<<< HEAD
  ParameterLayer0DeployToken:
    Description: Layer0 deploy token
    Value: !Ref ParameterLayer0DeployToken
  
=======
>>>>>>> 695bbac5
  ParameterPinpointSMSLongCode:
    Description: Pinpoint SMS Long code
    Value: !Ref ParameterPinpointSMSLongCode

  ParameterGoogleAnalyticsMeasurementId:
    Description: Google Analytics Measurement Id
    Value: !Ref ParameterGoogleAnalyticsMeasurementId<|MERGE_RESOLUTION|>--- conflicted
+++ resolved
@@ -2,7 +2,7 @@
 AWSTemplateFormatVersion: 2010-09-09
 
 Description: >
-    This template deploys the Retail Demo Store SSM Parameters.
+  This template deploys the Retail Demo Store SSM Parameters.
 
 Parameters:
   StackBucketName:
@@ -25,16 +25,12 @@
     Type: String
     Description: Write key for the Segment source used to gather real-time events (optional).
     NoEcho: true
-<<<<<<< HEAD
-  
+
   Layer0DeployToken:
     Type: String
     Description: Layer0 deploy token for deploying (optional).
     NoEcho: true
-  
-=======
-
->>>>>>> 695bbac5
+
   PinpointSMSLongCode:
     Type: String
 
@@ -43,21 +39,15 @@
     Description: Google Analytics Measurement Id (optional)
 
 Conditions:
-  HasAmplitudeApiKey:
-    !Not [!Equals [!Ref AmplitudeApiKey, ""]]
-  HasOptimizelySdkKey:
-    !Not [!Equals [!Ref OptimizelySdkKey, ""]]
-  HasSegmentWriteKey:
-    !Not [!Equals [!Ref SegmentWriteKey, ""]]
-  HasLayer0DeployToken:
-    !Not [!Equals [!Ref Layer0DeployToken, ""]]
-  HasPinpointSMSLongCode:
-    !Not [!Equals [!Ref PinpointSMSLongCode, ""]]
+  HasAmplitudeApiKey: !Not [!Equals [!Ref AmplitudeApiKey, ""]]
+  HasOptimizelySdkKey: !Not [!Equals [!Ref OptimizelySdkKey, ""]]
+  HasSegmentWriteKey: !Not [!Equals [!Ref SegmentWriteKey, ""]]
+  HasLayer0DeployToken: !Not [!Equals [!Ref Layer0DeployToken, ""]]
+  HasPinpointSMSLongCode: !Not [!Equals [!Ref PinpointSMSLongCode, ""]]
   HasGoogleAnalyticsMeasurementId:
     !Not [!Equals [!Ref GoogleAnalyticsMeasurementId, ""]]
 
 Resources:
-
   ParameterStackBucketName:
     Type: "AWS::SSM::Parameter"
     Properties:
@@ -144,7 +134,7 @@
     Properties:
       Name: "retaildemostore-amplitude-api-key"
       Type: "String"
-      Value: !If [HasAmplitudeApiKey, !Ref AmplitudeApiKey, 'NONE']
+      Value: !If [HasAmplitudeApiKey, !Ref AmplitudeApiKey, "NONE"]
       Description: "Retail Demo Store Amplitude API key"
 
   ParameterOptimizelySdkKey:
@@ -152,7 +142,7 @@
     Properties:
       Name: "retaildemostore-optimizely-sdk-key"
       Type: "String"
-      Value: !If [HasOptimizelySdkKey, !Ref OptimizelySdkKey, 'NONE']
+      Value: !If [HasOptimizelySdkKey, !Ref OptimizelySdkKey, "NONE"]
       Description: "Retail Demo Store Optimizely SDK key"
 
   ParameterIVSVideoChannelMap:
@@ -168,27 +158,23 @@
     Properties:
       Name: "retaildemostore-segment-write-key"
       Type: "String"
-      Value: !If [HasSegmentWriteKey, !Ref SegmentWriteKey, 'NONE']
+      Value: !If [HasSegmentWriteKey, !Ref SegmentWriteKey, "NONE"]
       Description: "Retail Demo Store Segment source write key"
-<<<<<<< HEAD
-  
+
   ParameterLayer0DeployToken:
     Type: "AWS::SSM::Parameter"
     Properties:
       Name: "retaildemostore-layer0-deploy-token"
       Type: "String"
-      Value: !If [HasLayer0DeployToken, !Ref Layer0DeployToken, 'NONE']
+      Value: !If [HasLayer0DeployToken, !Ref Layer0DeployToken, "NONE"]
       Description: "Retail Demo Store Layer0 deploy token"
-  
-=======
-
->>>>>>> 695bbac5
+
   ParameterPinpointSMSLongCode:
     Type: "AWS::SSM::Parameter"
     Properties:
       Name: "retaildemostore-pinpoint-sms-longcode"
       Type: "String"
-      Value: !If [HasPinpointSMSLongCode, !Ref PinpointSMSLongCode, 'NONE']
+      Value: !If [HasPinpointSMSLongCode, !Ref PinpointSMSLongCode, "NONE"]
       Description: "Retail Demo Store Pinpoint SMS Long code"
 
   ParameterGoogleAnalyticsMeasurementId:
@@ -196,11 +182,15 @@
     Properties:
       Name: "retaildemostore-google-analytics-measurement-id"
       Type: "String"
-      Value: !If [HasGoogleAnalyticsMeasurementId, !Ref GoogleAnalyticsMeasurementId, 'NONE']
+      Value:
+        !If [
+          HasGoogleAnalyticsMeasurementId,
+          !Ref GoogleAnalyticsMeasurementId,
+          "NONE",
+        ]
       Description: "Retail Demo Store Google Analytics Measurement Id"
 
 Outputs:
-
   ParameterStackBucketName:
     Description: Stack Bucket Name Parameter
     Value: !Ref ParameterStackBucketName
@@ -253,13 +243,10 @@
     Description: Segment write key
     Value: !Ref ParameterSegmentWriteKey
 
-<<<<<<< HEAD
   ParameterLayer0DeployToken:
     Description: Layer0 deploy token
     Value: !Ref ParameterLayer0DeployToken
-  
-=======
->>>>>>> 695bbac5
+
   ParameterPinpointSMSLongCode:
     Description: Pinpoint SMS Long code
     Value: !Ref ParameterPinpointSMSLongCode
