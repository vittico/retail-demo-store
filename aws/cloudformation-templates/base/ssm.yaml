--- conflicted
+++ resolved
@@ -26,35 +26,34 @@
     Description: Write key for the Segment source used to gather real-time events (optional).
     NoEcho: true
 
-<<<<<<< HEAD
+  mParticleOrgId:
+    Type: String
+    Description: mParticle Org ID from your mParticle workspace.
+    NoEcho: true
+
+  mParticleApiKey:
+    Type: String
+    Description: mParticle front end API Key
+    NoEcho: true
+
+  mParticleSecretKey:
+    Type: String
+    Description: mParticle front end secret key
+    NoEcho: true
+
+  mParticleS2SApiKey:
+    Type: String
+    Description: mParticle server to server API Key
+    NoEcho: true
+
+  mParticleS2SSecretKey:
+    Type: String
+    Description: mParticle server to server secret key
+    NoEcho: true
+
   Layer0DeployToken:
     Type: String
     Description: Layer0 deploy token for deploying (optional).
-=======
-  mParticleOrgId:
-    Type: String
-    Description: mParticle Org ID from your mParticle workspace.
-    NoEcho: true
-
-  mParticleApiKey:
-    Type: String
-    Description: mParticle front end API Key
-    NoEcho: true
-
-  mParticleSecretKey:
-    Type: String
-    Description: mParticle front end secret key
-    NoEcho: true
-
-  mParticleS2SApiKey:
-    Type: String
-    Description: mParticle server to server API Key
-    NoEcho: true
-
-  mParticleS2SSecretKey:
-    Type: String
-    Description: mParticle server to server secret key
->>>>>>> bca83ff5
     NoEcho: true
 
   PinpointSMSLongCode:
@@ -65,13 +64,6 @@
     Description: Google Analytics Measurement Id (optional)
 
 Conditions:
-<<<<<<< HEAD
-  HasAmplitudeApiKey: !Not [!Equals [!Ref AmplitudeApiKey, ""]]
-  HasOptimizelySdkKey: !Not [!Equals [!Ref OptimizelySdkKey, ""]]
-  HasSegmentWriteKey: !Not [!Equals [!Ref SegmentWriteKey, ""]]
-  HasLayer0DeployToken: !Not [!Equals [!Ref Layer0DeployToken, ""]]
-  HasPinpointSMSLongCode: !Not [!Equals [!Ref PinpointSMSLongCode, ""]]
-=======
   HasAmplitudeApiKey:
     !Not [!Equals [!Ref AmplitudeApiKey, ""]]
   HasOptimizelySdkKey:
@@ -90,9 +82,10 @@
     !Not [!Equals [!Ref mParticleS2SSecretKey, ""]]
   HasPinpointSMSLongCode:
     !Not [!Equals [!Ref PinpointSMSLongCode, ""]]
->>>>>>> bca83ff5
   HasGoogleAnalyticsMeasurementId:
     !Not [!Equals [!Ref GoogleAnalyticsMeasurementId, ""]]
+  HasLayer0DeployToken: 
+    !Not [!Equals [!Ref Layer0DeployToken, ""]]
 
 Resources:
   ParameterStackBucketName:
@@ -208,15 +201,6 @@
       Value: !If [HasSegmentWriteKey, !Ref SegmentWriteKey, "NONE"]
       Description: "Retail Demo Store Segment source write key"
 
-<<<<<<< HEAD
-  ParameterLayer0DeployToken:
-    Type: "AWS::SSM::Parameter"
-    Properties:
-      Name: "retaildemostore-layer0-deploy-token"
-      Type: "String"
-      Value: !If [HasLayer0DeployToken, !Ref Layer0DeployToken, "NONE"]
-      Description: "Retail Demo Store Layer0 deploy token"
-=======
   ParametermParticleOrgId:
     Type: "AWS::SSM::Parameter"
     Properties:
@@ -256,7 +240,6 @@
       Type: "String"
       Value: !If [HasmParticleS2SSecretKey, !Ref mParticleS2SSecretKey, 'NONE']
       Description: "Retail Demo Store mParticle server to server secret key - used for Kinesis processing"
->>>>>>> bca83ff5
 
   ParameterPinpointSMSLongCode:
     Type: "AWS::SSM::Parameter"
@@ -279,6 +262,14 @@
         ]
       Description: "Retail Demo Store Google Analytics Measurement Id"
 
+  ParameterLayer0DeployToken:
+    Type: "AWS::SSM::Parameter"
+    Properties:
+      Name: "retaildemostore-layer0-deploy-token"
+      Type: "String"
+      Value: !If [HasLayer0DeployToken, !Ref Layer0DeployToken, "NONE"]
+      Description: "Retail Demo Store Layer0 deploy token"
+
 Outputs:
   ParameterStackBucketName:
     Description: Stack Bucket Name Parameter
