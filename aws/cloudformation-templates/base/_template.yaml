--- conflicted
+++ resolved
@@ -5,15 +5,9 @@
   This template deploys the Retail Demo Store.
 
 Conditions:
-<<<<<<< HEAD
   CreateOpenSearchServiceLinkedRole: !Equals
     - !Ref CreateOpenSearchServiceLinkedRole
     - 'Yes'
-=======
-  CreateElasticsearchServiceLinkedRole: !Equals
-    - !Ref CreateElasticsearchServiceLinkedRole
-    - "Yes"
->>>>>>> f32e193c
 
 Parameters:
   ResourceBucket:
@@ -224,19 +218,11 @@
         Subnet1CIDR: 10.215.10.0/24
         Subnet2CIDR: 10.215.20.0/24
 
-<<<<<<< HEAD
   # OpenSearch
   # Create role here rather than in OpenSearch nested template so role has time to become consistent
   OpenSearchServiceLinkedRole:
     Condition: CreateOpenSearchServiceLinkedRole
     Type: 'AWS::IAM::ServiceLinkedRole'
-=======
-  # Elasticsearch
-  # Create role here rather than in ES nested template so role has time to become consistent
-  ElasticsearchServiceLinkedRole:
-    Condition: CreateElasticsearchServiceLinkedRole
-    Type: "AWS::IAM::ServiceLinkedRole"
->>>>>>> f32e193c
     Properties:
       AWSServiceName: es.amazonaws.com
       Description: "Role for ES to access resources in VPC"
@@ -252,16 +238,7 @@
   OpenSearchRoleWaitCondition:
     Type: AWS::CloudFormation::WaitCondition
     Properties:
-<<<<<<< HEAD
       Handle: !If [CreateOpenSearchServiceLinkedRole, !Ref OpenSearchRoleWaitHandle, !Ref WaitHandle]
-=======
-      Handle:
-        !If [
-          CreateElasticsearchServiceLinkedRole,
-          !Ref ElasticsearchRoleWaitHandle,
-          !Ref WaitHandle,
-        ]
->>>>>>> f32e193c
       Timeout: "1"
       Count: 0
 
