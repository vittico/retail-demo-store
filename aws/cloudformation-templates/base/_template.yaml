---
AWSTemplateFormatVersion: 2010-09-09

Description: >
    This template deploys the Retail Demo Store.

Conditions:
  CreateElasticsearchServiceLinkedRole: !Equals
    - !Ref CreateElasticsearchServiceLinkedRole
    - 'Yes'

Parameters:
  ResourceBucket:
    Type: String
    Description: S3Bucket Bucket where the Resources are stored (cloudformation, images, lambda code)

  ResourceBucketRelativePath:
    Type: String
    Description: S3Bucket Path where the Resources are stored (cloudformation, images, lambda code) (i.e. path/path2), can be empty if resources are at the root of the bucket. MUST contain trailing /

  SourceDeploymentType:
    Type: String
    Description: Retail Demo Store source deployment type
    AllowedValues:
      - 'GitHub'
      - 'CodeCommit'
    Default: 'CodeCommit'

  CreateElasticsearchServiceLinkedRole:
    Type: String
    Description: Whether to create Elasticsearch Service Linked Role
    AllowedValues:
      - 'Yes'
      - 'No'
    Default: 'Yes'

  CleanupBucketLambdaArn:
    Type: String
    Description: Lambda Arn for cleanup function

  AmplitudeApiKey:
    Type: String
    Description: Amplitude API key for product analytics and A/B testing results (optional).
    NoEcho: true

  ParentStackName:
    Type: String
    Description: Parent stack name

  OptimizelySdkKey:
    Type: String
    Description: Optimizely SDK key for experimentation (optional).
    NoEcho: true

  SegmentWriteKey:
    Type: String
    Description: Segment source write key (optional).
    NoEcho: true
<<<<<<< HEAD
  
  Layer0DeployToken:
    Type: String
    Description: Layer0 token for deploying (optional).
    NoEcho: true
  
=======

>>>>>>> 695bbac5
  PinpointSMSLongCode:
    Type: String
    Description: Pinpoint SMS Long code.

  GoogleAnalyticsMeasurementId:
    Type: String
    Description: Google Analytics Measurement Id (optional)

  LocationResourcePrefix:
    Type: String
    Description: Prefix of Location Services resources to use

  GitHubUser:
    Type: String
    Description: Your GitHub username.

Resources:

  # Authentication
  Authentication:
    Type: AWS::CloudFormation::Stack
    Properties:
      TemplateURL: !Sub https://s3.amazonaws.com/${ResourceBucket}/${ResourceBucketRelativePath}cloudformation-templates/base/authentication.yaml
      Parameters:
        AuthName: !Sub ${ParentStackName}-${AWS::Region}
        PinpointAppId: !GetAtt Pinpoint.Outputs.PinpointAppId
        LocationResourcePrefix: !Ref LocationResourcePrefix

  # Buckets
  Buckets:
    Type: AWS::CloudFormation::Stack
    Properties:
      TemplateURL: !Sub https://s3.amazonaws.com/${ResourceBucket}/${ResourceBucketRelativePath}cloudformation-templates/base/buckets.yaml
      Parameters:
        CleanupBucketLambdaArn: !Ref CleanupBucketLambdaArn

  # Notebook Instance
  Notebook:
    Type: AWS::CloudFormation::Stack
    Properties:
      TemplateURL: !Sub https://s3.amazonaws.com/${ResourceBucket}/${ResourceBucketRelativePath}cloudformation-templates/base/notebook.yaml
      Parameters:
        VpcId: !GetAtt VPC.Outputs.VpcId
        Subnets: !GetAtt VPC.Outputs.Subnets
        Subnet1: !GetAtt VPC.Outputs.Subnet1
        Subnet2: !GetAtt VPC.Outputs.Subnet2
        ExperimentStrategyTable: !GetAtt Tables.Outputs.ExperimentStrategyTable
        StackBucketName: !GetAtt Buckets.Outputs.StackBucketName
        Uid: !Sub ${ParentStackName}-${AWS::Region}
        UserPoolId: !GetAtt Authentication.Outputs.UserPoolId
        PinpointAppId: !GetAtt Pinpoint.Outputs.PinpointAppId
        GitHubUser: !Ref GitHubUser

  # Tables
  Tables:
    Type: AWS::CloudFormation::Stack
    Properties:
      TemplateURL: !Sub https://s3.amazonaws.com/${ResourceBucket}/${ResourceBucketRelativePath}cloudformation-templates/base/tables.yaml

  # ServiceDiscovery
  ServiceDiscovery:
    Type: AWS::CloudFormation::Stack
    Properties:
      TemplateURL: !Sub https://s3.amazonaws.com/${ResourceBucket}/${ResourceBucketRelativePath}cloudformation-templates/base/servicediscovery.yaml
      Parameters:
        VpcId: !GetAtt VPC.Outputs.VpcId

  # ECS Cluster
  ECSCluster:
    Type: AWS::CloudFormation::Stack
    Properties:
      TemplateURL: !Sub https://s3.amazonaws.com/${ResourceBucket}/${ResourceBucketRelativePath}cloudformation-templates/base/ecs-cluster.yaml

  # VPC
  VPC:
    Type: AWS::CloudFormation::Stack
    DependsOn: ElasticsearchRoleWaitCondition # Ensure role is fully consistent before network and ultimately ES domain is created
    Properties:
      TemplateURL: !Sub https://s3.amazonaws.com/${ResourceBucket}/${ResourceBucketRelativePath}cloudformation-templates/base/vpc.yaml
      Parameters:
        Name: !Ref AWS::StackName
        VpcCIDR: 10.215.0.0/16
        Subnet1CIDR: 10.215.10.0/24
        Subnet2CIDR: 10.215.20.0/24

  # Elasticsearch
  # Create role here rather than in ES nested template so role has time to become consistent
  ElasticsearchServiceLinkedRole:
    Condition: CreateElasticsearchServiceLinkedRole
    Type: 'AWS::IAM::ServiceLinkedRole'
    Properties:
      AWSServiceName: es.amazonaws.com
      Description: 'Role for ES to access resources in VPC'

  ElasticsearchRoleWaitHandle:
    Condition: CreateElasticsearchServiceLinkedRole
    DependsOn: ElasticsearchServiceLinkedRole
    Type: AWS::CloudFormation::WaitConditionHandle

  WaitHandle:
    Type: AWS::CloudFormation::WaitConditionHandle

  ElasticsearchRoleWaitCondition:
    Type: AWS::CloudFormation::WaitCondition
    Properties:
      Handle: !If [CreateElasticsearchServiceLinkedRole, !Ref ElasticsearchRoleWaitHandle, !Ref WaitHandle]
      Timeout: "1"
      Count: 0

  Elasticsearch:
    Type: AWS::CloudFormation::Stack
    Properties:
      TemplateURL: !Sub https://s3.amazonaws.com/${ResourceBucket}/${ResourceBucketRelativePath}cloudformation-templates/base/elasticsearch.yaml
      Parameters:
        VpcId: !GetAtt VPC.Outputs.VpcId
        Subnets: !GetAtt VPC.Outputs.Subnets
        Subnet1: !GetAtt VPC.Outputs.Subnet1
        Subnet2: !GetAtt VPC.Outputs.Subnet2

  # SSM Parameters
  SSMParameters:
    Type: AWS::CloudFormation::Stack
    Properties:
      TemplateURL: !Sub https://s3.amazonaws.com/${ResourceBucket}/${ResourceBucketRelativePath}cloudformation-templates/base/ssm.yaml
      Parameters:
        StackBucketName: !GetAtt Buckets.Outputs.StackBucketName
        ExperimentStrategyTableName: !GetAtt Tables.Outputs.ExperimentStrategyTable
        AmplitudeApiKey: !Ref AmplitudeApiKey
        OptimizelySdkKey: !Ref OptimizelySdkKey
        SegmentWriteKey: !Ref SegmentWriteKey
        Layer0DeployToken: !Ref Layer0DeployToken
        PinpointSMSLongCode: !Ref PinpointSMSLongCode
        GoogleAnalyticsMeasurementId: !Ref GoogleAnalyticsMeasurementId

  # CodeCommit Repository
  CodeCommitRepository:
    Type: AWS::CloudFormation::Stack
    Properties:
      TemplateURL: !Sub https://s3.amazonaws.com/${ResourceBucket}/${ResourceBucketRelativePath}cloudformation-templates/base/codecommit.yaml
      Parameters:
        ResourceBucket: !Ref ResourceBucket
        ResourceBucketRelativePath: !Ref ResourceBucketRelativePath
        SourceDeploymentType: !Ref SourceDeploymentType

  # Pinpoint Resources
  Pinpoint:
    Type: AWS::CloudFormation::Stack
    Properties:
      TemplateURL: !Sub https://s3.amazonaws.com/${ResourceBucket}/${ResourceBucketRelativePath}cloudformation-templates/base/pinpoint.yaml

  # CloudFront CDN
  CloudFront:
    Type: AWS::CloudFormation::Stack
    Properties:
      TemplateURL: !Sub https://s3.amazonaws.com/${ResourceBucket}/${ResourceBucketRelativePath}cloudformation-templates/base/cloudfront.yaml
      Parameters:
        CleanupBucketLambdaArn: !Ref CleanupBucketLambdaArn

Outputs:
  UserPoolId:
    Description: Authentication Cognito User Pool Id.
    Value: !GetAtt Authentication.Outputs.UserPoolId

  UserPoolClientId:
    Description: Authentication Cognito User Pool Client Id.
    Value: !GetAtt Authentication.Outputs.UserPoolClientId

  IdentityPoolId:
    Description: Authentication Cognito Identity Pool Id.
    Value: !GetAtt Authentication.Outputs.IdentityPoolId

  StackBucketName:
    Description: Notebook Instance Id.
    Value: !GetAtt Buckets.Outputs.StackBucketName

  NotebookInstanceId:
    Description: Notebook Instance Id.
    Value: !GetAtt Notebook.Outputs.NotebookInstanceId

  VpcId:
    Description: VPC Id.
    Value: !GetAtt VPC.Outputs.VpcId

  Subnets:
    Description: Service Subnets.
    Value: !GetAtt VPC.Outputs.Subnets

  Subnet1:
    Description: Service Subnet1.
    Value: !GetAtt VPC.Outputs.Subnet1

  Subnet2:
    Description: Service Subnet2.
    Value: !GetAtt VPC.Outputs.Subnet2

  ClusterName:
    Description: ECS Cluster Name.
    Value: !GetAtt ECSCluster.Outputs.ClusterName

  ServiceDiscoveryNamespace:
    Description: Service Discovery Namespace.
    Value: !GetAtt ServiceDiscovery.Outputs.ServiceDiscoveryNamespace

  ElasticsearchDomainEndpoint:
    Description: Elasticsearch Domain
    Value: !GetAtt Elasticsearch.Outputs.DomainEndpoint

  ElasticsearchDomainArn:
    Description: Elasticsearch Domain
    Value: !GetAtt Elasticsearch.Outputs.DomainArn

  ElasticsearchSecurityGroupId:
    Description: Elasticsearch Security Group Id
    Value: !GetAtt Elasticsearch.Outputs.SecurityGroupId

  PinpointAppId:
    Description: Pinpoint App Id
    Value: !GetAtt Pinpoint.Outputs.PinpointAppId

  PinpointSMSLongCode:
    Description: Pinpoint SMS Long code for two way SMS
    Value: !GetAtt SSMParameters.Outputs.ParameterPinpointSMSLongCode

  ProductsTable:
    Description: DynamoDB Table for Products
    Value: !GetAtt Tables.Outputs.ProductsTable

  CategoriesTable:
    Description: DynamoDB Table for Categories
    Value: !GetAtt Tables.Outputs.CategoriesTable

  ExperimentStrategyTable:
    Description: DynamoDB Table for Experiments
    Value: !GetAtt Tables.Outputs.ExperimentStrategyTable

  ParameterPersonalizeEventTrackerId:
    Description: Personalize Event Tracker ID Parameter
    Value: !GetAtt SSMParameters.Outputs.ParameterPersonalizeEventTrackerId

  ParameterAmplitudeApiKey:
    Description: Amplitude API key Parameter
    Value: !GetAtt SSMParameters.Outputs.ParameterAmplitudeApiKey

  ParameterOptimizelySdkKey:
    Description: Optimizely SDK key Parameter
    Value: !GetAtt SSMParameters.Outputs.ParameterOptimizelySdkKey

  ParameterIVSVideoChannelMap:
    Description: Retail Demo Store video file to IVS channel mapping parameter
    Value: !GetAtt SSMParameters.Outputs.ParameterIVSVideoChannelMap

  ParameterSegmentWriteKey:
    Description: Segment write key Parameter
    Value: !GetAtt SSMParameters.Outputs.ParameterSegmentWriteKey

<<<<<<< HEAD
  ParameterLayer0DeployToken:
    Description: Layer0 deploy token Parameter
    Value: !GetAtt SSMParameters.Outputs.ParameterLayer0DeployToken
=======
  ParameterGoogleAnalyticsMeasurementId:
    Description: Google Analytics Measurement Id Parameter
    Value: !GetAtt SSMParameters.Outputs.ParameterGoogleAnalyticsMeasurementId
>>>>>>> 695bbac5

  WebUIBucketName:
    Description: S3 bucket for CloudFront distribution.
    Value: !GetAtt CloudFront.Outputs.WebUIBucketName

  WebUICDN:
    Description: CloudFront distribution ID for the Web UI CDN
    Value: !GetAtt CloudFront.Outputs.WebUICDN

  WebUICDNURL:
    Description: The URL for the web application
    Value: !GetAtt CloudFront.Outputs.WebUICDNURL<|MERGE_RESOLUTION|>--- conflicted
+++ resolved
@@ -2,12 +2,12 @@
 AWSTemplateFormatVersion: 2010-09-09
 
 Description: >
-    This template deploys the Retail Demo Store.
+  This template deploys the Retail Demo Store.
 
 Conditions:
   CreateElasticsearchServiceLinkedRole: !Equals
     - !Ref CreateElasticsearchServiceLinkedRole
-    - 'Yes'
+    - "Yes"
 
 Parameters:
   ResourceBucket:
@@ -22,17 +22,17 @@
     Type: String
     Description: Retail Demo Store source deployment type
     AllowedValues:
-      - 'GitHub'
-      - 'CodeCommit'
-    Default: 'CodeCommit'
+      - "GitHub"
+      - "CodeCommit"
+    Default: "CodeCommit"
 
   CreateElasticsearchServiceLinkedRole:
     Type: String
     Description: Whether to create Elasticsearch Service Linked Role
     AllowedValues:
-      - 'Yes'
-      - 'No'
-    Default: 'Yes'
+      - "Yes"
+      - "No"
+    Default: "Yes"
 
   CleanupBucketLambdaArn:
     Type: String
@@ -56,16 +56,12 @@
     Type: String
     Description: Segment source write key (optional).
     NoEcho: true
-<<<<<<< HEAD
-  
+
   Layer0DeployToken:
     Type: String
     Description: Layer0 token for deploying (optional).
     NoEcho: true
-  
-=======
-
->>>>>>> 695bbac5
+
   PinpointSMSLongCode:
     Type: String
     Description: Pinpoint SMS Long code.
@@ -83,7 +79,6 @@
     Description: Your GitHub username.
 
 Resources:
-
   # Authentication
   Authentication:
     Type: AWS::CloudFormation::Stack
@@ -155,10 +150,10 @@
   # Create role here rather than in ES nested template so role has time to become consistent
   ElasticsearchServiceLinkedRole:
     Condition: CreateElasticsearchServiceLinkedRole
-    Type: 'AWS::IAM::ServiceLinkedRole'
+    Type: "AWS::IAM::ServiceLinkedRole"
     Properties:
       AWSServiceName: es.amazonaws.com
-      Description: 'Role for ES to access resources in VPC'
+      Description: "Role for ES to access resources in VPC"
 
   ElasticsearchRoleWaitHandle:
     Condition: CreateElasticsearchServiceLinkedRole
@@ -171,7 +166,12 @@
   ElasticsearchRoleWaitCondition:
     Type: AWS::CloudFormation::WaitCondition
     Properties:
-      Handle: !If [CreateElasticsearchServiceLinkedRole, !Ref ElasticsearchRoleWaitHandle, !Ref WaitHandle]
+      Handle:
+        !If [
+          CreateElasticsearchServiceLinkedRole,
+          !Ref ElasticsearchRoleWaitHandle,
+          !Ref WaitHandle,
+        ]
       Timeout: "1"
       Count: 0
 
@@ -321,15 +321,13 @@
     Description: Segment write key Parameter
     Value: !GetAtt SSMParameters.Outputs.ParameterSegmentWriteKey
 
-<<<<<<< HEAD
+  ParameterGoogleAnalyticsMeasurementId:
+    Description: Google Analytics Measurement Id Parameter
+    Value: !GetAtt SSMParameters.Outputs.ParameterGoogleAnalyticsMeasurementId
+
   ParameterLayer0DeployToken:
     Description: Layer0 deploy token Parameter
     Value: !GetAtt SSMParameters.Outputs.ParameterLayer0DeployToken
-=======
-  ParameterGoogleAnalyticsMeasurementId:
-    Description: Google Analytics Measurement Id Parameter
-    Value: !GetAtt SSMParameters.Outputs.ParameterGoogleAnalyticsMeasurementId
->>>>>>> 695bbac5
 
   WebUIBucketName:
     Description: S3 bucket for CloudFront distribution.
