---
AWSTemplateFormatVersion: 2010-09-09

Description: >
  This template deploys the Retail Demo Store.

Conditions:
  CreateElasticsearchServiceLinkedRole: !Equals
    - !Ref CreateElasticsearchServiceLinkedRole
    - "Yes"

Parameters:
  ResourceBucket:
    Type: String
    Description: S3Bucket Bucket where the Resources are stored (cloudformation, images, lambda code)

  ResourceBucketRelativePath:
    Type: String
    Description: S3Bucket Path where the Resources are stored (cloudformation, images, lambda code) (i.e. path/path2), can be empty if resources are at the root of the bucket. MUST contain trailing /

  SourceDeploymentType:
    Type: String
    Description: Retail Demo Store source deployment type
    AllowedValues:
      - "GitHub"
      - "CodeCommit"
    Default: "CodeCommit"

  CreateElasticsearchServiceLinkedRole:
    Type: String
    Description: Whether to create Elasticsearch Service Linked Role
    AllowedValues:
      - "Yes"
      - "No"
    Default: "Yes"

  CleanupBucketLambdaArn:
    Type: String
    Description: Lambda Arn for cleanup function

  AmplitudeApiKey:
    Type: String
    Description: Amplitude API key for product analytics and A/B testing results (optional).
    NoEcho: true

  ParentStackName:
    Type: String
    Description: Parent stack name

  OptimizelySdkKey:
    Type: String
    Description: Optimizely SDK key for experimentation (optional).
    NoEcho: true

  SegmentWriteKey:
    Type: String
    Description: Segment source write key (optional).
    NoEcho: true

  mParticleOrgId:
    Type: String
    Description: mParticle Org Id
    NoEcho: true

  mParticleApiKey:
    Type: String
    Description: mParticle API Key.
    NoEcho: true

  mParticleSecretKey:
    Type: String
    Description: mParticle Secret Key.
    NoEcho: true

  mParticleS2SApiKey:
    Type: String
    Description: mParticle server to server API Key.
    NoEcho: true

  mParticleS2SSecretKey:
    Type: String
    Description: mParticle server to server Secret Key.
    NoEcho: true

  PinpointSMSLongCode:
    Type: String
    Description: Pinpoint SMS Long code.

  GoogleAnalyticsMeasurementId:
    Type: String
    Description: Google Analytics Measurement Id (optional)

  LocationResourcePrefix:
    Type: String
    Description: Prefix of Location Services resources to use

  GitHubUser:
    Type: String
    Description: Your GitHub username.

  GitHubBranch:
    Type: String
    Description: The GitHub branch used for deployment.

Resources:
  # Authentication
  Authentication:
    Type: AWS::CloudFormation::Stack
    Properties:
      TemplateURL: !Sub https://s3.amazonaws.com/${ResourceBucket}/${ResourceBucketRelativePath}cloudformation-templates/base/authentication.yaml
      Parameters:
        AuthName: !Sub ${ParentStackName}-${AWS::Region}
        PinpointAppId: !GetAtt Pinpoint.Outputs.PinpointAppId
        LocationResourcePrefix: !Ref LocationResourcePrefix

  # Buckets
  Buckets:
    Type: AWS::CloudFormation::Stack
    Properties:
      TemplateURL: !Sub https://s3.amazonaws.com/${ResourceBucket}/${ResourceBucketRelativePath}cloudformation-templates/base/buckets.yaml
      Parameters:
        CleanupBucketLambdaArn: !Ref CleanupBucketLambdaArn

  # Notebook Instance
  Notebook:
    Type: AWS::CloudFormation::Stack
    Properties:
      TemplateURL: !Sub https://s3.amazonaws.com/${ResourceBucket}/${ResourceBucketRelativePath}cloudformation-templates/base/notebook.yaml
      Parameters:
        VpcId: !GetAtt VPC.Outputs.VpcId
        Subnets: !GetAtt VPC.Outputs.Subnets
        Subnet1: !GetAtt VPC.Outputs.Subnet1
        Subnet2: !GetAtt VPC.Outputs.Subnet2
        ExperimentStrategyTable: !GetAtt Tables.Outputs.ExperimentStrategyTable
        StackBucketName: !GetAtt Buckets.Outputs.StackBucketName
        Uid: !Sub ${ParentStackName}-${AWS::Region}
        UserPoolId: !GetAtt Authentication.Outputs.UserPoolId
        PinpointAppId: !GetAtt Pinpoint.Outputs.PinpointAppId
        GitHubUser: !Ref GitHubUser
        GitHubBranch: !Ref GitHubBranch

  # Tables
  Tables:
    Type: AWS::CloudFormation::Stack
    Properties:
      TemplateURL: !Sub https://s3.amazonaws.com/${ResourceBucket}/${ResourceBucketRelativePath}cloudformation-templates/base/tables.yaml

  # ServiceDiscovery
  ServiceDiscovery:
    Type: AWS::CloudFormation::Stack
    Properties:
      TemplateURL: !Sub https://s3.amazonaws.com/${ResourceBucket}/${ResourceBucketRelativePath}cloudformation-templates/base/servicediscovery.yaml
      Parameters:
        VpcId: !GetAtt VPC.Outputs.VpcId

  # ECS Cluster
  ECSCluster:
    Type: AWS::CloudFormation::Stack
    Properties:
      TemplateURL: !Sub https://s3.amazonaws.com/${ResourceBucket}/${ResourceBucketRelativePath}cloudformation-templates/base/ecs-cluster.yaml

  # VPC
  VPC:
    Type: AWS::CloudFormation::Stack
    DependsOn: ElasticsearchRoleWaitCondition # Ensure role is fully consistent before network and ultimately ES domain is created
    Properties:
      TemplateURL: !Sub https://s3.amazonaws.com/${ResourceBucket}/${ResourceBucketRelativePath}cloudformation-templates/base/vpc.yaml
      Parameters:
        Name: !Ref AWS::StackName
        VpcCIDR: 10.215.0.0/16
        Subnet1CIDR: 10.215.10.0/24
        Subnet2CIDR: 10.215.20.0/24

  # Elasticsearch
  # Create role here rather than in ES nested template so role has time to become consistent
  ElasticsearchServiceLinkedRole:
    Condition: CreateElasticsearchServiceLinkedRole
    Type: "AWS::IAM::ServiceLinkedRole"
    Properties:
      AWSServiceName: es.amazonaws.com
      Description: "Role for ES to access resources in VPC"

  ElasticsearchRoleWaitHandle:
    Condition: CreateElasticsearchServiceLinkedRole
    DependsOn: ElasticsearchServiceLinkedRole
    Type: AWS::CloudFormation::WaitConditionHandle

  WaitHandle:
    Type: AWS::CloudFormation::WaitConditionHandle

  ElasticsearchRoleWaitCondition:
    Type: AWS::CloudFormation::WaitCondition
    Properties:
      Handle:
        !If [
          CreateElasticsearchServiceLinkedRole,
          !Ref ElasticsearchRoleWaitHandle,
          !Ref WaitHandle,
        ]
      Timeout: "1"
      Count: 0

  Elasticsearch:
    Type: AWS::CloudFormation::Stack
    Properties:
      TemplateURL: !Sub https://s3.amazonaws.com/${ResourceBucket}/${ResourceBucketRelativePath}cloudformation-templates/base/elasticsearch.yaml
      Parameters:
        VpcId: !GetAtt VPC.Outputs.VpcId
        Subnets: !GetAtt VPC.Outputs.Subnets
        Subnet1: !GetAtt VPC.Outputs.Subnet1
        Subnet2: !GetAtt VPC.Outputs.Subnet2

  # SSM Parameters
  SSMParameters:
    Type: AWS::CloudFormation::Stack
    Properties:
      TemplateURL: !Sub https://s3.amazonaws.com/${ResourceBucket}/${ResourceBucketRelativePath}cloudformation-templates/base/ssm.yaml
      Parameters:
        StackBucketName: !GetAtt Buckets.Outputs.StackBucketName
        ExperimentStrategyTableName: !GetAtt Tables.Outputs.ExperimentStrategyTable
        AmplitudeApiKey: !Ref AmplitudeApiKey
        OptimizelySdkKey: !Ref OptimizelySdkKey
        SegmentWriteKey: !Ref SegmentWriteKey
        mParticleOrgId: !Ref mParticleOrgId
        mParticleApiKey: !Ref mParticleApiKey
        mParticleSecretKey: !Ref mParticleSecretKey
        mParticleS2SApiKey: !Ref mParticleS2SApiKey
        mParticleS2SSecretKey: !Ref mParticleS2SSecretKey
        PinpointSMSLongCode: !Ref PinpointSMSLongCode
        GoogleAnalyticsMeasurementId: !Ref GoogleAnalyticsMeasurementId

  # CodeCommit Repository
  CodeCommitRepository:
    Type: AWS::CloudFormation::Stack
    Properties:
      TemplateURL: !Sub https://s3.amazonaws.com/${ResourceBucket}/${ResourceBucketRelativePath}cloudformation-templates/base/codecommit.yaml
      Parameters:
        ResourceBucket: !Ref ResourceBucket
        ResourceBucketRelativePath: !Ref ResourceBucketRelativePath
        SourceDeploymentType: !Ref SourceDeploymentType

  # Pinpoint Resources
  Pinpoint:
    Type: AWS::CloudFormation::Stack
    Properties:
      TemplateURL: !Sub https://s3.amazonaws.com/${ResourceBucket}/${ResourceBucketRelativePath}cloudformation-templates/base/pinpoint.yaml

  # CloudFront CDN
  CloudFront:
    Type: AWS::CloudFormation::Stack
    Properties:
      TemplateURL: !Sub https://s3.amazonaws.com/${ResourceBucket}/${ResourceBucketRelativePath}cloudformation-templates/base/cloudfront.yaml
      Parameters:
        CleanupBucketLambdaArn: !Ref CleanupBucketLambdaArn

  # Personalize Resources
  Personalize:
    Type: AWS::CloudFormation::Stack
    Properties:
      TemplateURL: !Sub https://s3.amazonaws.com/${ResourceBucket}/${ResourceBucketRelativePath}cloudformation-templates/base/personalize.yaml
      Parameters:
        ResourceBucket: !Ref ResourceBucket
        Uid: !Sub ${ParentStackName}-${AWS::Region}
        StackBucketName: !GetAtt Buckets.Outputs.StackBucketName

Outputs:
  UserPoolId:
    Description: Authentication Cognito User Pool Id.
    Value: !GetAtt Authentication.Outputs.UserPoolId

  UserPoolClientId:
    Description: Authentication Cognito User Pool Client Id.
    Value: !GetAtt Authentication.Outputs.UserPoolClientId

  IdentityPoolId:
    Description: Authentication Cognito Identity Pool Id.
    Value: !GetAtt Authentication.Outputs.IdentityPoolId

  StackBucketName:
    Description: Notebook Instance Id.
    Value: !GetAtt Buckets.Outputs.StackBucketName

  NotebookInstanceId:
    Description: Notebook Instance Id.
    Value: !GetAtt Notebook.Outputs.NotebookInstanceId

  VpcId:
    Description: VPC Id.
    Value: !GetAtt VPC.Outputs.VpcId

  Subnets:
    Description: Service Subnets.
    Value: !GetAtt VPC.Outputs.Subnets

  Subnet1:
    Description: Service Subnet1.
    Value: !GetAtt VPC.Outputs.Subnet1

  Subnet2:
    Description: Service Subnet2.
    Value: !GetAtt VPC.Outputs.Subnet2

  ClusterName:
    Description: ECS Cluster Name.
    Value: !GetAtt ECSCluster.Outputs.ClusterName

  ServiceDiscoveryNamespace:
    Description: Service Discovery Namespace.
    Value: !GetAtt ServiceDiscovery.Outputs.ServiceDiscoveryNamespace

  ElasticsearchDomainEndpoint:
    Description: Elasticsearch Domain
    Value: !GetAtt Elasticsearch.Outputs.DomainEndpoint

  ElasticsearchDomainArn:
    Description: Elasticsearch Domain
    Value: !GetAtt Elasticsearch.Outputs.DomainArn

  ElasticsearchSecurityGroupId:
    Description: Elasticsearch Security Group Id
    Value: !GetAtt Elasticsearch.Outputs.SecurityGroupId

  PinpointAppId:
    Description: Pinpoint App Id
    Value: !GetAtt Pinpoint.Outputs.PinpointAppId

  PinpointSMSLongCode:
    Description: Pinpoint SMS Long code for two way SMS
    Value: !GetAtt SSMParameters.Outputs.ParameterPinpointSMSLongCode

  ProductsTable:
    Description: DynamoDB Table for Products
    Value: !GetAtt Tables.Outputs.ProductsTable

  CategoriesTable:
    Description: DynamoDB Table for Categories
    Value: !GetAtt Tables.Outputs.CategoriesTable

  ExperimentStrategyTable:
    Description: DynamoDB Table for Experiments
    Value: !GetAtt Tables.Outputs.ExperimentStrategyTable

  ParameterPersonalizeEventTrackerId:
    Description: Personalize Event Tracker ID Parameter
    Value: !GetAtt SSMParameters.Outputs.ParameterPersonalizeEventTrackerId

  ParameterAmplitudeApiKey:
    Description: Amplitude API key Parameter
    Value: !GetAtt SSMParameters.Outputs.ParameterAmplitudeApiKey

  ParameterOptimizelySdkKey:
    Description: Optimizely SDK key Parameter
    Value: !GetAtt SSMParameters.Outputs.ParameterOptimizelySdkKey

  ParameterIVSVideoChannelMap:
    Description: Retail Demo Store video file to IVS channel mapping parameter
    Value: !GetAtt SSMParameters.Outputs.ParameterIVSVideoChannelMap

  ParameterSegmentWriteKey:
    Description: Segment write key Parameter
    Value: !GetAtt SSMParameters.Outputs.ParameterSegmentWriteKey

  ParameterGoogleAnalyticsMeasurementId:
    Description: Google Analytics Measurement Id Parameter
    Value: !GetAtt SSMParameters.Outputs.ParameterGoogleAnalyticsMeasurementId

  WebUIBucketName:
    Description: S3 bucket for CloudFront distribution.
    Value: !GetAtt CloudFront.Outputs.WebUIBucketName

  WebUICDN:
    Description: CloudFront distribution ID for the Web UI CDN
    Value: !GetAtt CloudFront.Outputs.WebUICDN

  WebUICDNURL:
    Description: The URL for the web application
    Value: !GetAtt CloudFront.Outputs.WebUICDNURL

<<<<<<< HEAD
  SwaggerUIBucketName:
    Description: S3 bucket for CloudFront distribution to store Swagger UI assets.
    Value: !GetAtt CloudFront.Outputs.SwaggerUIBucketName

  SwaggerUICDN:
    Description: CloudFront distribution ID for the Swagger UI CDN
    Value: !GetAtt CloudFront.Outputs.SwaggerUICDN

  SwaggerUICDNURL:
    Description: The URL for the web application
    Value: !GetAtt CloudFront.Outputs.SwaggerUICDNURL
=======
  PersonalizeRoleArn:
    Description: IAM Role ARN that provides Amazon Personalize access to the stack bucket
    Value: !GetAtt Personalize.Outputs.PersonalizeServiceRole
>>>>>>> 5746a259
<|MERGE_RESOLUTION|>--- conflicted
+++ resolved
@@ -376,7 +376,10 @@
     Description: The URL for the web application
     Value: !GetAtt CloudFront.Outputs.WebUICDNURL
 
-<<<<<<< HEAD
+  PersonalizeRoleArn:
+    Description: IAM Role ARN that provides Amazon Personalize access to the stack bucket
+    Value: !GetAtt Personalize.Outputs.PersonalizeServiceRole
+
   SwaggerUIBucketName:
     Description: S3 bucket for CloudFront distribution to store Swagger UI assets.
     Value: !GetAtt CloudFront.Outputs.SwaggerUIBucketName
@@ -387,9 +390,4 @@
 
   SwaggerUICDNURL:
     Description: The URL for the web application
-    Value: !GetAtt CloudFront.Outputs.SwaggerUICDNURL
-=======
-  PersonalizeRoleArn:
-    Description: IAM Role ARN that provides Amazon Personalize access to the stack bucket
-    Value: !GetAtt Personalize.Outputs.PersonalizeServiceRole
->>>>>>> 5746a259
+    Value: !GetAtt CloudFront.Outputs.SwaggerUICDNURL