AWSTemplateFormatVersion: 2010-09-09

Description: >
    This template deploys the Retail Demo Store Web UI deployment pipeline.

Parameters:
  ResourceBucket:
    Type: String
    Description: S3Bucket Bucket where the deployment Resources are stored (cloudformation, images, lambda code)

  ResourceBucketRelativePath:
    Type: String
    Description: S3Bucket Path where the deployment Resources are stored (cloudformation, images, lambda code) (i.e. path/path2), can be empty if resources are at the root of the bucket. MUST contain trailing /

  WebUICDN:
    Type: String
    Description: CloudFront distribution ID for the Web UI CDN

  WebUIBucketName:
    Type: String
    Description: S3 bucket where Web UI assets stored for serving via CloudFront

  WebRootUrl:
    Type: String
    Description: Public facing root URL where the Retail Demo Store web user interface is served. Used when building fully qualified URLs for the web user interface.
    AllowedPattern: "^https?://[^\\s/$.?#].[^\\s]*$"
    ConstraintDescription: Must be a valid URL referring to the root domain where web assets are located

  ImageRootUrl:
    Type: String
    Description: URL where Retail Demo Store images such as product images are located
    AllowedPattern: "^https?://[^\\s/$.?#].[^\\s]*$"
    ConstraintDescription: Must be a valid URL referring to the root path where images are located

  SourceDeploymentType:
    Type: String
    Description: Retail Demo Store source deployment type
    AllowedValues:
      - 'GitHub'
      - 'CodeCommit'
    Default: 'CodeCommit'

  GitHubRepo:
    Type: String

  GitHubBranch:
    Type: String
    Default: master

  GitHubToken:
    Type: String
    NoEcho: true

  GitHubUser:
    Type: String

  AmazonPayPublicKeyId:
    Type: String
    Description: Public Key ID for the Amazon Pay sandbox account being used

  AmazonPayStoreId:
    Type: String
    Description: Store ID of the Amazon Pay sandbox account being used

  AmazonPayMerchantId:
    Type: String
    Description: Merchant ID of the Amazon Pay sandbox account being used

  UserPoolId:
    Type: String

  UserPoolClientId:
    Type: String

  IdentityPoolId:
    Type: String

  ProductsServiceExternalUrl:
    Type: String
    Default: none

  UsersServiceExternalUrl:
    Type: String
    Default: none

  CartsServiceExternalUrl:
    Type: String
    Default: none

  OrdersServiceExternalUrl:
    Type: String
    Default: none

  RecommendationsServiceExternalUrl:
    Type: String
    Default: none

  LocationServiceExternalUrl:
    Type: String
    Default: none

  SearchServiceExternalUrl:
    Type: String
    Default: none

  OffersServiceExternalUrl:
    Type: String
    Default: none

  VideosServiceExternalUrl:
    Type: String
    Default: none

  PinpointAppId:
    Type: String
    Default: none

  ParameterPersonalizeEventTrackerId:
    Type: String

  ParameterAmplitudeApiKey:
    Type: String
    Description: SSM parameter name for the Amplitude API key parameter name

  ParameterOptimizelySdkKey:
    Type: String
    Description: SSM Parameter name for the Optimizely SDK key parameter name

  ParameterSegmentWriteKey:
    Type: String
    Description: SSM Parameter name for the Segment write key parameter name

  ParameterGoogleAnalyticsMeasurementId:
    Type: String
    Description: Google Analytics Measurement Id parameter name

  ParameterLayer0DeployToken:
    Type: String
    Description: Layer0 token for deployment

  CleanupBucketLambdaArn:
    Type: String
    Description: Lambda Arn for cleanup function

  LocationResourceName:
    Type: String
    Description: Name of Location resources (Map, Geofence collection, Tracker)

  LocationNotificationEndpoint:
    Type: String
    Description: URL of WebSocket API for Geofence notifications

Conditions:
  LinkToGitHub: !Equals [ !Ref SourceDeploymentType, 'GitHub' ]
  LinkToCodeCommit: !Equals [ !Ref SourceDeploymentType, 'CodeCommit' ]

Resources:
  CopyImagesLambdaFunction:
    Type: 'AWS::Lambda::Function'
    Properties:
      Description: 'Retail Demo Store deployment utility function that copies catalog images from staging bucket to Web UI bucket'
      Code:
        ZipFile: |
          import boto3
          import cfnresponse

          def handler(event, context):
            print(event)

            response_data = {}
            response_status = cfnresponse.SUCCESS

            try:
              source_bucket_name = event['ResourceProperties']['SourceBucket']
              source_path = event['ResourceProperties']['SourceBucketPath']
              target_bucket_name = event['ResourceProperties']['TargetBucket']
              resource_bucket_path = event['ResourceProperties']['ResourceBucketRelativePath']

              if event['RequestType'] == 'Create' or event['RequestType'] == 'Update':
                # Copy from source to target
                s3 = boto3.resource('s3')
                source_bucket = s3.Bucket(source_bucket_name)
                target_bucket = s3.Bucket(target_bucket_name)

                for obj in source_bucket.objects.filter(Prefix=source_path):
                    source = { 'Bucket': source_bucket_name, 'Key': obj.key }
                    if len(resource_bucket_path)>0:
                      # need to remove the resource_relative_path for the target images directory
                      target = target_bucket.Object(obj.key[len(resource_bucket_path):])
                    else:
                      target = target_bucket.Object(obj.key)
                    target.copy(source)

                response_data['Message'] = "Resource creation succeeded"
              elif event['RequestType'] == 'Delete':
                response_data['Message'] = "Resource deletion succeeded"

            except Exception as e:
              print("Error: " + str(e))
              response_status = cfnresponse.FAILED
              response_data['Message'] = "Resource {} failed: {}".format(event['RequestType'], e)

            cfnresponse.send(event, context, response_status, response_data)

      Handler: index.handler
      Runtime: python3.7
      Timeout: 900
      Role: !GetAtt CopyImagesLambdaExecutionRole.Arn

  CustomCopyImagesLambdaFunction:
    Type: Custom::CopyImagesToWebUI
    Properties:
      ServiceToken: !GetAtt CopyImagesLambdaFunction.Arn
      SourceBucket: !Ref ResourceBucket
      SourceBucketPath: !Sub '${ResourceBucketRelativePath}images'
      TargetBucket: !Ref WebUIBucketName
      ResourceBucketRelativePath: !Ref ResourceBucketRelativePath

  CopyImagesLambdaExecutionRole:
    Type: 'AWS::IAM::Role'
    Properties:
      AssumeRolePolicyDocument:
        Version: 2012-10-17
        Statement:
          - Effect: Allow
            Principal:
              Service: lambda.amazonaws.com
            Action:
              - 'sts:AssumeRole'
      Policies:
        - PolicyName: LoggingPolicy
          PolicyDocument:
            Version: 2012-10-17
            Statement:
              - Effect: Allow
                Action:
                  - logs:CreateLogGroup
                  - logs:CreateLogStream
                  - logs:PutLogEvents
                Resource: '*'
        - PolicyName: S3
          PolicyDocument:
            Version: 2012-10-17
            Statement:
              - Effect: Allow
                Action:
                  - s3:List*
                  - s3:GetObject
                  - s3:PutObject
                Resource: '*'
                Resource:
                  - !Sub arn:aws:s3:::${ResourceBucket}/*
                  - !Sub arn:aws:s3:::${ResourceBucket}
                  - !Sub arn:aws:s3:::${WebUIBucketName}
                  - !Sub arn:aws:s3:::${WebUIBucketName}/*

  CodeBuildServiceRole:
    Type: AWS::IAM::Role
    Properties:
      Path: /
      AssumeRolePolicyDocument:
        Version: 2012-10-17
        Statement:
          - Effect: Allow
            Principal:
              Service: codebuild.amazonaws.com
            Action: sts:AssumeRole
      Policies:
        - PolicyName: "logs"
          PolicyDocument:
            Version: "2012-10-17"
            Statement:
              -
                Effect: "Allow"
                Action:
                  - logs:CreateLogGroup
                  - logs:CreateLogStream
                  - logs:PutLogEvents
                  - ssm:GetParameters
                  - 'cloudfront:CreateInvalidation'
                Resource: "*"
        - PolicyName: "S3"
          PolicyDocument:
            Version: "2012-10-17"
            Statement:
              -
                Effect: "Allow"
                Action:
                  - s3:GetObject
                  - s3:PutObject
                  - s3:GetObjectVersion
                  - 's3:GetBucketVersioning'
                Resource:
                  - !Sub arn:aws:s3:::${ArtifactBucket}/*
                  - !Sub arn:aws:s3:::${WebUIBucketName}/*

  CodePipelineServiceRole:
    Type: AWS::IAM::Role
    Properties:
      Path: /
      AssumeRolePolicyDocument:
        Version: 2012-10-17
        Statement:
          - Effect: Allow
            Principal:
              Service: codepipeline.amazonaws.com
            Action: sts:AssumeRole
      Policies:
        - PolicyName: root
          PolicyDocument:
            Version: 2012-10-17
            Statement:
              - Resource:
                  - !Sub arn:aws:s3:::${ArtifactBucket}/*
                  - !Sub arn:aws:s3:::${ArtifactBucket}
                Effect: Allow
                Action:
                  - s3:PutObject
                  - s3:GetObject
                  - s3:GetObjectVersion
                  - s3:GetBucketVersioning
              - Resource: "*"
                Effect: Allow
                Action:
                  - codebuild:StartBuild
                  - codebuild:BatchGetBuilds
              - Resource: !Sub 'arn:aws:codecommit:${AWS::Region}:${AWS::AccountId}:retaildemostore-src'
                Effect: Allow
                Action:
                  - "codecommit:GetBranch"
                  - "codecommit:GetCommit"
                  - "codecommit:UploadArchive"
                  - "codecommit:GetUploadArchiveStatus"
                  - "codecommit:CancelUploadArchive"

  ArtifactBucket:
    Type: AWS::S3::Bucket
    Properties:
      AccessControl: Private

  # Empties bucket when stack is deleted
  EmptyArtifactBucket:
    Type: Custom::EmptyArtifactBucket
    Properties:
      ServiceToken: !Ref CleanupBucketLambdaArn
      BucketName: !Ref ArtifactBucket

  CodeBuildProject:
    Description: Retail Demo Store CodeBuild project for Web UI
    Type: 'AWS::CodeBuild::Project'
    Properties:
      Name: !Ref AWS::StackName
      Description: !Sub 'Building stage for ${AWS::StackName}'
      Artifacts:
        Type: CODEPIPELINE
      Source:
        Type: CODEPIPELINE
        BuildSpec: src/web-ui/buildspec.yml
      ServiceRole: !Ref CodeBuildServiceRole
      Environment:
        ComputeType: BUILD_GENERAL1_SMALL
        EnvironmentVariables:
          - Name: WEB_BUCKET_NAME
            Value: !Ref WebUIBucketName
          - Name: CLOUDFRONT_DIST_ID
            Value: !Ref WebUICDN
          - Name: AMAZON_PAY_PUBLIC_KEY_ID
            Value: !Ref AmazonPayPublicKeyId
          - Name: AMAZON_PAY_STORE_ID
            Value: !Ref AmazonPayStoreId
          - Name: AMAZON_PAY_MERCHANT_ID
            Value: !Ref AmazonPayMerchantId
          - Name: COGNITO_USER_POOL_ID
            Value: !Sub ${UserPoolId}
          - Name: COGNITO_USER_POOL_CLIENT_ID
            Value: !Sub ${UserPoolClientId}
          - Name: COGNITO_IDENTITY_POOL_ID
            Value: !Sub ${IdentityPoolId}
          - Name: PRODUCTS_SERVICE_URL
            Value: !Sub ${ProductsServiceExternalUrl}
          - Name: USERS_SERVICE_URL
            Value: !Sub ${UsersServiceExternalUrl}
          - Name: CARTS_SERVICE_URL
            Value: !Sub ${CartsServiceExternalUrl}
          - Name: ORDERS_SERVICE_URL
            Value: !Sub ${OrdersServiceExternalUrl}
          - Name: RECOMMENDATIONS_SERVICE_URL
            Value: !Sub ${RecommendationsServiceExternalUrl}
          - Name: LOCATION_SERVICE_URL
            Value: !Sub ${LocationServiceExternalUrl}
          - Name: SEARCH_SERVICE_URL
            Value: !Sub ${SearchServiceExternalUrl}
          - Name: VIDEOS_SERVICE_URL
            Value: !Sub ${VideosServiceExternalUrl}
          - Name: DEPLOYED_REGION
            Value: !Ref AWS::Region
          - Name: PINPOINT_APP_ID
            Value: !Ref PinpointAppId
          - Name: PERSONALIZE_TRACKING_ID
            Type: PARAMETER_STORE
            Value: !Ref ParameterPersonalizeEventTrackerId
          - Name: AMPLITUDE_API_KEY
            Type: PARAMETER_STORE
            Value: !Ref ParameterAmplitudeApiKey
          - Name: OPTIMIZELY_SDK_KEY
            Type: PARAMETER_STORE
            Value: !Ref ParameterOptimizelySdkKey
          - Name: LOCATION_RESOURCE_NAME
            Value: !Ref LocationResourceName
          - Name: LOCATION_NOTIFICATION_URL
            Value: !Ref LocationNotificationEndpoint
          - Name: SEGMENT_WRITE_KEY
            Type: PARAMETER_STORE
            Value: !Ref ParameterSegmentWriteKey
<<<<<<< HEAD
          - Name: LAYER0_DEPLOY_TOKEN
            Type: PARAMETER_STORE
            Value: !Ref ParameterLayer0DeployToken
=======
          - Name: GOOGLE_ANALYTICS_ID
            Type: PARAMETER_STORE
            Value: !Ref ParameterGoogleAnalyticsMeasurementId
>>>>>>> 695bbac5
          - Name: WEB_ROOT_URL
            Value: !Ref WebRootUrl
          - Name: IMAGE_ROOT_URL
            Value: !Ref ImageRootUrl
        Image: 'aws/codebuild/standard:2.0'
        Type: LINUX_CONTAINER

  PipelineGitHub:
    Condition: LinkToGitHub
    Type: AWS::CodePipeline::Pipeline
    Properties:
      RoleArn: !GetAtt CodePipelineServiceRole.Arn
      Tags:
        -
          Key: RetailDemoStoreServiceName
          Value: web-ui
      ArtifactStore:
        Type: S3
        Location: !Ref ArtifactBucket
      Stages:
        - Name: Source
          Actions:
            - Name: App
              ActionTypeId:
                Category: Source
                Owner: ThirdParty
                Version: '1'
                Provider: GitHub
              Configuration:
                Owner: !Ref GitHubUser
                Repo: !Ref GitHubRepo
                Branch: !Ref GitHubBranch
                OAuthToken: !Ref GitHubToken
              OutputArtifacts:
                - Name: App
              RunOrder: 1
        - Name: Build
          Actions:
            - Name: Build-and-Deploy
              InputArtifacts:
                - Name: App
              ActionTypeId:
                Category: Build
                Owner: AWS
                Version: '1'
                Provider: CodeBuild
              OutputArtifacts:
                - Name: BuildOutput
              Configuration:
                ProjectName: !Ref CodeBuildProject
              RunOrder: 1

  PipelineCodeCommit:
    Condition: LinkToCodeCommit
    Type: AWS::CodePipeline::Pipeline
    Properties:
      RoleArn: !GetAtt CodePipelineServiceRole.Arn
      Tags:
        -
          Key: RetailDemoStoreServiceName
          Value: web-ui
      ArtifactStore:
        Type: S3
        Location: !Ref ArtifactBucket
      Stages:
        - Name: Source
          Actions:
            - Name: App
              ActionTypeId:
                Category: Source
                Owner: AWS
                Version: '1'
                Provider: CodeCommit
              Configuration:
                RepositoryName: retaildemostore-src
                BranchName: main
                PollForSourceChanges: 'true'
              OutputArtifacts:
                - Name: App
              RunOrder: 1
        - Name: Build
          Actions:
            - Name: Build-and-Deploy
              InputArtifacts:
                - Name: App
              ActionTypeId:
                Category: Build
                Owner: AWS
                Version: '1'
                Provider: CodeBuild
              OutputArtifacts:
                - Name: BuildOutput
              Configuration:
                ProjectName: !Ref CodeBuildProject
              RunOrder: 1

Outputs:
  PipelineForGitHubUrl:
    Condition: LinkToGitHub
    Value: !Sub https://console.aws.amazon.com/codepipeline/home?region=${AWS::Region}#/view/${PipelineGitHub}

  PipelineForCodeCommitUrl:
    Condition: LinkToCodeCommit
    Value: !Sub https://console.aws.amazon.com/codepipeline/home?region=${AWS::Region}#/view/${PipelineCodeCommit}<|MERGE_RESOLUTION|>--- conflicted
+++ resolved
@@ -412,15 +412,12 @@
           - Name: SEGMENT_WRITE_KEY
             Type: PARAMETER_STORE
             Value: !Ref ParameterSegmentWriteKey
-<<<<<<< HEAD
+          - Name: GOOGLE_ANALYTICS_ID
+            Type: PARAMETER_STORE
+            Value: !Ref ParameterGoogleAnalyticsMeasurementId
           - Name: LAYER0_DEPLOY_TOKEN
             Type: PARAMETER_STORE
             Value: !Ref ParameterLayer0DeployToken
-=======
-          - Name: GOOGLE_ANALYTICS_ID
-            Type: PARAMETER_STORE
-            Value: !Ref ParameterGoogleAnalyticsMeasurementId
->>>>>>> 695bbac5
           - Name: WEB_ROOT_URL
             Value: !Ref WebRootUrl
           - Name: IMAGE_ROOT_URL
