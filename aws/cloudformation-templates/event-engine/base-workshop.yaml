---
AWSTemplateFormatVersion: 2010-09-09

Description: >
  This template deploys the base Retail Demo Store project and workshop notebooks in Event Engine.
  MUST BE DEPLOYED IN THE SAME REGION AS THE ResourceBucket PARAMETER BELOW!

Parameters:
  ResourceBucket:
    Type: String
    Description: >
      S3 bucket name where the Retail Demo Store deployment resources are staged (product images, nested CloudFormation templates, source code snapshot,
      notebooks, deployment Lambda code, etc).
    # This is the Retail Demo Store project's standard staging bucket for deployments in us-east-1. The contents in this
    # bucket are always kept in sync with the latest from the upstream Retail Demo Store GH repo. If you want to deploy custom
    # coding changes, data files, custom nested CFN templates, or whatever for your workshop, you will need to stage ALL required
    # deployment resources to a public S3 bucket (or to the EEAssetsBucket for your EE module) and change the default value
    # below to match your bucket. The stage.sh script in the root of the Retail Demo Store repo can be used to stage these
    # resources. See the documentation in the GH repo for details. As noted above, the region of your staging bucket must
    # match the region where you're deploying your event in Event Engine.
    Default: 'retail-demo-store-us-east-1'

  ResourceBucketRelativePath:
    Type: String
    Description: >
      Optional path in the Deployment Resources Staging bucket where the deployment resources are stored (e.g. path/path2/).
      Leave blank if resources are at the root of the Staging Resource Bucket. If specified, MUST end with '/'.
    Default: ''

Resources:
  # This references the root template.yaml file that comes with the Retail Demo Store as a nested template. The parameters passed
  # to this template are set to sensible default values for a base Retail Demo Store workshop experience. If you want to run an
  # event with different template parameter values than these, create your own blueprint and module in Event Engine, use this
  # file/template as your team template, and adjust values as needed. Be sure to leave "CreateElasticsearchServiceLinkedRole" set
  # to "No" below and add "es.amazonaws.com" to the "IAM Service Linked Roles" in your Event Engine template so EE will conditionally
  # create this role for you. Happy Eventing.
  ee:   # Keep the resource name short to avoid name length issues in nested template resources
    Type: AWS::CloudFormation::Stack
    Properties:
      TemplateURL: !Sub https://s3.amazonaws.com/${ResourceBucket}/${ResourceBucketRelativePath}cloudformation-templates/template.yaml
      Parameters:
        ResourceBucket: !Ref ResourceBucket
        ResourceBucketRelativePath: !Ref ResourceBucketRelativePath
        CreateElasticsearchServiceLinkedRole: 'No' # DO NOT CHANGE - should be managed by EE module in the "IAM Service Linked Roles" field
        SourceDeploymentType: 'CodeCommit' # DO NOT CHANGE
        GitHubRepo: 'retail-demo-store' # N/A SO DO NOT CHANGE
        GitHubBranch: 'master' # N/A SO DO NOT CHANGE
        GitHubToken: 'dummy' # N/A SO DO NOT CHANGE
        GitHubUser: 'aws-samples' # Clone from upstream repo into SageMaker notebook instance by default
        PreIndexElasticsearch: 'No' # Change to 'Yes' if you don't want customers to have to do ES workshop
        PreCreatePersonalizeCampaign: 'No' # Change to 'Yes' if you don't want customers to have to do Personalize workshop (requires 2.5 hours AFTER CFN deployment to complete)
        PreCreatePinpointWorkshop: 'No' # Change to 'Yes' if you don't want customers to have to do Pinpoint workshop
        PinpointEmailFromAddress: 'dummy@dummy.com' # Only change if you change PreCreatePinpointWorkshop to 'Yes'
        PinpointEmailFromName: 'AWS Retail Demo Store'
        UseDefaultIVSStreams: 'Yes' # Leave to 'Yes' until EE supports reaping IVS resources
        DeployLocationServices: 'No' # Switch to 'Yes' to deploy location services resources used by demo. Orthogonal to Location Services workshop.
        DeployPersonalizedOffersCampaign: 'No' # Switch to 'Yes' to get personalised offers triggered by geofence events in the demo. Orthogonal to personalised offers workshop.
        PinpointSMSLongCode: 'NONE'
        AmplitudeApiKey: 'NONE'
        OptimizelySdkKey: 'NONE'
        AmazonPayStoreId: ''
        AmazonPayMerchantId: ''
        AmazonPayPublicKeyId: ''
        AmazonPayPrivateKey: ''
        AlexaSkillId: ''
        AlexaAmazonPayDefaultSandboxEmail: ''
        IncludeSegmentDependencies: 'No' # Change to 'Yes' for Segment workshop
        SegmentWriteKey: 'NONE'
<<<<<<< HEAD
        Layer0DeployToken: 'NONE'
=======
        GoogleAnalyticsMeasurementId: 'NONE'
>>>>>>> 695bbac5

Outputs:
  WebURL:
    Description: Retail Demo Store Web UI URL
    Value: !GetAtt ee.Outputs.WebURL<|MERGE_RESOLUTION|>--- conflicted
+++ resolved
@@ -18,14 +18,14 @@
     # below to match your bucket. The stage.sh script in the root of the Retail Demo Store repo can be used to stage these
     # resources. See the documentation in the GH repo for details. As noted above, the region of your staging bucket must
     # match the region where you're deploying your event in Event Engine.
-    Default: 'retail-demo-store-us-east-1'
+    Default: "retail-demo-store-us-east-1"
 
   ResourceBucketRelativePath:
     Type: String
     Description: >
       Optional path in the Deployment Resources Staging bucket where the deployment resources are stored (e.g. path/path2/).
       Leave blank if resources are at the root of the Staging Resource Bucket. If specified, MUST end with '/'.
-    Default: ''
+    Default: ""
 
 Resources:
   # This references the root template.yaml file that comes with the Retail Demo Store as a nested template. The parameters passed
@@ -34,43 +34,40 @@
   # file/template as your team template, and adjust values as needed. Be sure to leave "CreateElasticsearchServiceLinkedRole" set
   # to "No" below and add "es.amazonaws.com" to the "IAM Service Linked Roles" in your Event Engine template so EE will conditionally
   # create this role for you. Happy Eventing.
-  ee:   # Keep the resource name short to avoid name length issues in nested template resources
+  ee: # Keep the resource name short to avoid name length issues in nested template resources
     Type: AWS::CloudFormation::Stack
     Properties:
       TemplateURL: !Sub https://s3.amazonaws.com/${ResourceBucket}/${ResourceBucketRelativePath}cloudformation-templates/template.yaml
       Parameters:
         ResourceBucket: !Ref ResourceBucket
         ResourceBucketRelativePath: !Ref ResourceBucketRelativePath
-        CreateElasticsearchServiceLinkedRole: 'No' # DO NOT CHANGE - should be managed by EE module in the "IAM Service Linked Roles" field
-        SourceDeploymentType: 'CodeCommit' # DO NOT CHANGE
-        GitHubRepo: 'retail-demo-store' # N/A SO DO NOT CHANGE
-        GitHubBranch: 'master' # N/A SO DO NOT CHANGE
-        GitHubToken: 'dummy' # N/A SO DO NOT CHANGE
-        GitHubUser: 'aws-samples' # Clone from upstream repo into SageMaker notebook instance by default
-        PreIndexElasticsearch: 'No' # Change to 'Yes' if you don't want customers to have to do ES workshop
-        PreCreatePersonalizeCampaign: 'No' # Change to 'Yes' if you don't want customers to have to do Personalize workshop (requires 2.5 hours AFTER CFN deployment to complete)
-        PreCreatePinpointWorkshop: 'No' # Change to 'Yes' if you don't want customers to have to do Pinpoint workshop
-        PinpointEmailFromAddress: 'dummy@dummy.com' # Only change if you change PreCreatePinpointWorkshop to 'Yes'
-        PinpointEmailFromName: 'AWS Retail Demo Store'
-        UseDefaultIVSStreams: 'Yes' # Leave to 'Yes' until EE supports reaping IVS resources
-        DeployLocationServices: 'No' # Switch to 'Yes' to deploy location services resources used by demo. Orthogonal to Location Services workshop.
-        DeployPersonalizedOffersCampaign: 'No' # Switch to 'Yes' to get personalised offers triggered by geofence events in the demo. Orthogonal to personalised offers workshop.
-        PinpointSMSLongCode: 'NONE'
-        AmplitudeApiKey: 'NONE'
-        OptimizelySdkKey: 'NONE'
-        AmazonPayStoreId: ''
-        AmazonPayMerchantId: ''
-        AmazonPayPublicKeyId: ''
-        AmazonPayPrivateKey: ''
-        AlexaSkillId: ''
-        AlexaAmazonPayDefaultSandboxEmail: ''
-        IncludeSegmentDependencies: 'No' # Change to 'Yes' for Segment workshop
-        SegmentWriteKey: 'NONE'
-<<<<<<< HEAD
-        Layer0DeployToken: 'NONE'
-=======
-        GoogleAnalyticsMeasurementId: 'NONE'
->>>>>>> 695bbac5
+        CreateElasticsearchServiceLinkedRole: "No" # DO NOT CHANGE - should be managed by EE module in the "IAM Service Linked Roles" field
+        SourceDeploymentType: "CodeCommit" # DO NOT CHANGE
+        GitHubRepo: "retail-demo-store" # N/A SO DO NOT CHANGE
+        GitHubBranch: "master" # N/A SO DO NOT CHANGE
+        GitHubToken: "dummy" # N/A SO DO NOT CHANGE
+        GitHubUser: "aws-samples" # Clone from upstream repo into SageMaker notebook instance by default
+        PreIndexElasticsearch: "No" # Change to 'Yes' if you don't want customers to have to do ES workshop
+        PreCreatePersonalizeCampaign: "No" # Change to 'Yes' if you don't want customers to have to do Personalize workshop (requires 2.5 hours AFTER CFN deployment to complete)
+        PreCreatePinpointWorkshop: "No" # Change to 'Yes' if you don't want customers to have to do Pinpoint workshop
+        PinpointEmailFromAddress: "dummy@dummy.com" # Only change if you change PreCreatePinpointWorkshop to 'Yes'
+        PinpointEmailFromName: "AWS Retail Demo Store"
+        UseDefaultIVSStreams: "Yes" # Leave to 'Yes' until EE supports reaping IVS resources
+        DeployLocationServices: "No" # Switch to 'Yes' to deploy location services resources used by demo. Orthogonal to Location Services workshop.
+        DeployPersonalizedOffersCampaign: "No" # Switch to 'Yes' to get personalised offers triggered by geofence events in the demo. Orthogonal to personalised offers workshop.
+        PinpointSMSLongCode: "NONE"
+        AmplitudeApiKey: "NONE"
+        OptimizelySdkKey: "NONE"
+        AmazonPayStoreId: ""
+        AmazonPayMerchantId: ""
+        AmazonPayPublicKeyId: ""
+        AmazonPayPrivateKey: ""
+        AlexaSkillId: ""
+        AlexaAmazonPayDefaultSandboxEmail: ""
+        IncludeSegmentDependencies: "No" # Change to 'Yes' for Segment workshop
+        SegmentWriteKey: "NONE"
+        GoogleAnalyticsMeasurementId: "NONE"
+        Layer0DeployToken: "NONE"
 
 Outputs:
   WebURL:
