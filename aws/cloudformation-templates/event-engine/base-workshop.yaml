---
AWSTemplateFormatVersion: 2010-09-09

Description: >
  This template deploys the base Retail Demo Store project and workshop notebooks in Event Engine.
  MUST BE DEPLOYED IN THE SAME REGION AS THE ResourceBucket PARAMETER BELOW!

Parameters:
  ResourceBucket:
    Type: String
    Description: >
      S3 bucket name where the Retail Demo Store deployment resources are staged (product images, nested CloudFormation templates, source code snapshot,
      notebooks, deployment Lambda code, etc).
    # This is the Retail Demo Store project's standard staging bucket for deployments in us-east-1. The contents in this
    # bucket are always kept in sync with the latest from the upstream Retail Demo Store GH repo. If you want to deploy custom
    # coding changes, data files, custom nested CFN templates, or whatever for your workshop, you will need to stage ALL required
    # deployment resources to a public S3 bucket (or to the EEAssetsBucket for your EE module) and change the default value
    # below to match your bucket. The stage.sh script in the root of the Retail Demo Store repo can be used to stage these
    # resources. See the documentation in the GH repo for details. As noted above, the region of your staging bucket must
    # match the region where you're deploying your event in Event Engine.
    Default: "retail-demo-store-us-east-1"

  ResourceBucketRelativePath:
    Type: String
    Description: >
      Optional path in the Deployment Resources Staging bucket where the deployment resources are stored (e.g. path/path2/).
      Leave blank if resources are at the root of the Staging Resource Bucket. If specified, MUST end with '/'.
    Default: ""

Resources:
  # This references the root template.yaml file that comes with the Retail Demo Store as a nested template. The parameters passed
  # to this template are set to sensible default values for a base Retail Demo Store workshop experience. If you want to run an
  # event with different template parameter values than these, create your own blueprint and module in Event Engine, use this
  # file/template as your team template, and adjust values as needed. Be sure to leave "CreateOpenSearchServiceLinkedRole" set
  # to "No" below and add "es.amazonaws.com" to the "IAM Service Linked Roles" in your Event Engine template so EE will conditionally
  # create this role for you. Happy Eventing.
  ee: # Keep the resource name short to avoid name length issues in nested template resources
    Type: AWS::CloudFormation::Stack
    Properties:
      TemplateURL: !Sub https://s3.amazonaws.com/${ResourceBucket}/${ResourceBucketRelativePath}cloudformation-templates/template.yaml
      Parameters:
        ResourceBucket: !Ref ResourceBucket
        ResourceBucketRelativePath: !Ref ResourceBucketRelativePath
<<<<<<< HEAD
        CreateOpenSearchServiceLinkedRole: 'No' # DO NOT CHANGE - should be managed by EE module in the "IAM Service Linked Roles" field
        SourceDeploymentType: 'CodeCommit' # DO NOT CHANGE
        GitHubRepo: 'retail-demo-store' # N/A SO DO NOT CHANGE
        GitHubBranch: 'master' # N/A SO DO NOT CHANGE
        GitHubToken: 'dummy' # N/A SO DO NOT CHANGE
        GitHubUser: 'dummy' # N/A SO DO NOT CHANGE
        PreIndexOpenSearch: 'No' # Change to 'Yes' if you don't want customers to have to do ES workshop
        PreCreatePersonalizeCampaign: 'No' # Change to 'Yes' if you don't want customers to have to do Personalize workshop (requires 2.5 hours AFTER CFN deployment to complete)
        PreCreatePinpointWorkshop: 'No' # Change to 'Yes' if you don't want customers to have to do Pinpoint workshop
        PinpointEmailFromAddress: 'dummy@dummy.com' # Only change if you change PreCreatePinpointWorkshop to 'Yes'
        PinpointEmailFromName: 'AWS Retail Demo Store'
        UseDefaultIVSStreams: 'Yes' # Leave to 'Yes' until EE supports reaping IVS resources
        DeployLocationServices: 'No' # Switch to 'Yes' to deploy location services resources used by demo. Orthogonal to Location Services workshop.
        DeployPersonalizedOffersCampaign: 'No' # Switch to 'Yes' to get personalised offers triggered by geofence events in the demo. Orthogonal to personalised offers workshop.
        PinpointSMSLongCode: 'NONE'
        AmplitudeApiKey: 'NONE'
        OptimizelySdkKey: 'NONE'
        AmazonPayStoreId: ''
        AmazonPayMerchantId: ''
        AmazonPayPublicKeyId: ''
        AmazonPayPrivateKey: ''
        IncludeSegmentDependencies: 'No' # Change to 'Yes' for Segment workshop
        SegmentWriteKey: 'NONE'
        GoogleAnalyticsMeasurementId: 'NONE'
=======
        CreateElasticsearchServiceLinkedRole: "No" # DO NOT CHANGE - should be managed by EE module in the "IAM Service Linked Roles" field
        SourceDeploymentType: "CodeCommit" # DO NOT CHANGE
        GitHubRepo: "retail-demo-store" # N/A SO DO NOT CHANGE
        GitHubBranch: "master" # N/A SO DO NOT CHANGE
        GitHubToken: "dummy" # N/A SO DO NOT CHANGE
        GitHubUser: "aws-samples" # N/A SO DO NOT CHANGE
        PreIndexElasticsearch: "No" # Change to 'Yes' if you don't want customers to have to do ES workshop
        PreCreatePersonalizeResources: "No" # Change to 'Yes' if you don't want customers to have to do Personalize workshop (requires 2.5 hours AFTER CFN deployment to complete)
        PreCreatePinpointWorkshop: "No" # Change to 'Yes' if you don't want customers to have to do Pinpoint workshop
        PinpointEmailFromAddress: "dummy@dummy.com" # Only change if you change PreCreatePinpointWorkshop to 'Yes'
        PinpointEmailFromName: "AWS Retail Demo Store"
        UseDefaultIVSStreams: "Yes" # Leave to 'Yes' until EE supports reaping IVS resources
        DeployLocationServices: "No" # Switch to 'Yes' to deploy location services resources used by demo. Orthogonal to Location Services workshop.
        DeployPersonalizedOffersCampaign: "No" # Switch to 'Yes' to get personalised offers triggered by geofence events in the demo. Orthogonal to personalised offers workshop.
        PinpointSMSLongCode: "NONE"
        AmplitudeApiKey: "NONE"
        OptimizelySdkKey: "NONE"
        AmazonPayStoreId: ""
        AmazonPayMerchantId: ""
        AmazonPayPublicKeyId: ""
        AmazonPayPrivateKey: ""
        AlexaSkillId: ""
        AlexaAmazonPayDefaultSandboxEmail: ""
        IncludeSegmentDependencies: "No" # Change to 'Yes' for Segment workshop
        SegmentWriteKey: "NONE"
        IncludemParticleDependencies: "No" # Change to 'Yes' for mParticle workshop
        mParticleOrgId: ""
        mParticleApiKey: ""
        mParticleSecretKey: ""
        mParticleS2SApiKey: ""
        mParticleS2SSecretKey: ""
        GoogleAnalyticsMeasurementId: "NONE"
>>>>>>> f32e193c

Outputs:
  WebURL:
    Description: Retail Demo Store Web UI URL
    Value: !GetAtt ee.Outputs.WebURL<|MERGE_RESOLUTION|>--- conflicted
+++ resolved
@@ -41,33 +41,7 @@
       Parameters:
         ResourceBucket: !Ref ResourceBucket
         ResourceBucketRelativePath: !Ref ResourceBucketRelativePath
-<<<<<<< HEAD
-        CreateOpenSearchServiceLinkedRole: 'No' # DO NOT CHANGE - should be managed by EE module in the "IAM Service Linked Roles" field
-        SourceDeploymentType: 'CodeCommit' # DO NOT CHANGE
-        GitHubRepo: 'retail-demo-store' # N/A SO DO NOT CHANGE
-        GitHubBranch: 'master' # N/A SO DO NOT CHANGE
-        GitHubToken: 'dummy' # N/A SO DO NOT CHANGE
-        GitHubUser: 'dummy' # N/A SO DO NOT CHANGE
-        PreIndexOpenSearch: 'No' # Change to 'Yes' if you don't want customers to have to do ES workshop
-        PreCreatePersonalizeCampaign: 'No' # Change to 'Yes' if you don't want customers to have to do Personalize workshop (requires 2.5 hours AFTER CFN deployment to complete)
-        PreCreatePinpointWorkshop: 'No' # Change to 'Yes' if you don't want customers to have to do Pinpoint workshop
-        PinpointEmailFromAddress: 'dummy@dummy.com' # Only change if you change PreCreatePinpointWorkshop to 'Yes'
-        PinpointEmailFromName: 'AWS Retail Demo Store'
-        UseDefaultIVSStreams: 'Yes' # Leave to 'Yes' until EE supports reaping IVS resources
-        DeployLocationServices: 'No' # Switch to 'Yes' to deploy location services resources used by demo. Orthogonal to Location Services workshop.
-        DeployPersonalizedOffersCampaign: 'No' # Switch to 'Yes' to get personalised offers triggered by geofence events in the demo. Orthogonal to personalised offers workshop.
-        PinpointSMSLongCode: 'NONE'
-        AmplitudeApiKey: 'NONE'
-        OptimizelySdkKey: 'NONE'
-        AmazonPayStoreId: ''
-        AmazonPayMerchantId: ''
-        AmazonPayPublicKeyId: ''
-        AmazonPayPrivateKey: ''
-        IncludeSegmentDependencies: 'No' # Change to 'Yes' for Segment workshop
-        SegmentWriteKey: 'NONE'
-        GoogleAnalyticsMeasurementId: 'NONE'
-=======
-        CreateElasticsearchServiceLinkedRole: "No" # DO NOT CHANGE - should be managed by EE module in the "IAM Service Linked Roles" field
+        CreateOpenSearchServiceLinkedRole: "No" # DO NOT CHANGE - should be managed by EE module in the "IAM Service Linked Roles" field
         SourceDeploymentType: "CodeCommit" # DO NOT CHANGE
         GitHubRepo: "retail-demo-store" # N/A SO DO NOT CHANGE
         GitHubBranch: "master" # N/A SO DO NOT CHANGE
@@ -99,7 +73,6 @@
         mParticleS2SApiKey: ""
         mParticleS2SSecretKey: ""
         GoogleAnalyticsMeasurementId: "NONE"
->>>>>>> f32e193c
 
 Outputs:
   WebURL:
