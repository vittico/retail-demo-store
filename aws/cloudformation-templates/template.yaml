--- conflicted
+++ resolved
@@ -28,13 +28,8 @@
       - Label:
           default: "Auto-Build Resources"
         Parameters:
-<<<<<<< HEAD
           - PreIndexOpenSearch
-          - PreCreatePersonalizeCampaign
-=======
-          - PreIndexElasticsearch
           - PreCreatePersonalizeResources
->>>>>>> f32e193c
           - PreCreatePinpointWorkshop
           - PinpointEmailFromAddress
           - PinpointEmailFromName
@@ -101,17 +96,10 @@
         default: "GitHub Personal Access Token"
       GitHubUser:
         default: "GitHub Username"
-<<<<<<< HEAD
       PreIndexOpenSearch:
         default: "Auto-Load OpenSearch Index"
-      PreCreatePersonalizeCampaign:
-        default: "Auto-Build Personalize Campaigns"
-=======
-      PreIndexElasticsearch:
-        default: "Auto-Load Elasticsearch Index"
       PreCreatePersonalizeResources:
         default: "Auto-Build Personalize Resources"
->>>>>>> f32e193c
       PreCreatePinpointWorkshop:
         default: "Auto-Configure Pinpoint"
       PinpointEmailFromAddress:
@@ -731,13 +719,8 @@
       Parameters:
         ResourceBucket: !Ref ResourceBucket
         ResourceBucketRelativePath: !Ref ResourceBucketRelativePath
-<<<<<<< HEAD
         PreIndexOpenSearch: !Ref PreIndexOpenSearch
-        PreCreatePersonalizeCampaign: !Ref PreCreatePersonalizeCampaign
-=======
-        PreIndexElasticsearch: !Ref PreIndexElasticsearch
         PreCreatePersonalizeResources: !Ref PreCreatePersonalizeResources
->>>>>>> f32e193c
         Subnet1: !GetAtt Base.Outputs.Subnet1
         Subnet2: !GetAtt Base.Outputs.Subnet2
         OpenSearchSecurityGroupId: !GetAtt Base.Outputs.OpenSearchSecurityGroupId
