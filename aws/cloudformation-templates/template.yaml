---
AWSTemplateFormatVersion: 2010-09-09

# Do NOT remove the RETAIL_DS prefix in the template description below!
Description: >
    RETAIL_DS: This template deploys the Retail Demo Store reference architecture and workshop notebooks.

Metadata:
  AWS::CloudFormation::Interface:
    ParameterGroups:
      - Label:
          default: "Retail Demo Store Deployment Configuration"
        Parameters:
          - ResourceBucket
          - ResourceBucketRelativePath
          - CreateElasticsearchServiceLinkedRole
      - Label:
          default: "Source Deployment Approach"
        Parameters:
          - SourceDeploymentType
      - Label:
          default: "GitHub Linked Deployment (only required for GitHub deployment approach)"
        Parameters:
          - GitHubRepo
          - GitHubBranch
          - GitHubToken
          - GitHubUser
      - Label:
          default: "Auto-Build Resources"
        Parameters:
          - PreIndexElasticsearch
          - PreCreatePersonalizeCampaign
          - PreCreatePinpointWorkshop
          - PinpointEmailFromAddress
          - PinpointEmailFromName
          - PinpointSMSLongCode
      - Label:
          default: "Use default IVS streams"
        Parameters:
          - UseDefaultIVSStreams
      - Label:
          default: "Create Location and Personalised Offers resources"
        Parameters:
          - DeployLocationServices
          - DeployPersonalizedOffersCampaign
      - Label:
          default: "Amazon Pay (optional)"
        Parameters:
          - AmazonPayStoreId
          - AmazonPayMerchantId
          - AmazonPayPublicKeyId
          - AmazonPayPrivateKey
      - Label:
          default: "Alexa C-Store Demo"
        Parameters:
          - AlexaSkillId
          - AlexaAmazonPayDefaultSandboxEmail
      - Label:
          default: "Optional Integrations"
        Parameters:
          - AmplitudeApiKey
          - OptimizelySdkKey
          - IncludeSegmentDependencies
          - SegmentWriteKey
<<<<<<< HEAD
          - Layer0DeployToken
=======
          - GoogleAnalyticsMeasurementId
>>>>>>> 695bbac5
    ParameterLabels:
      ResourceBucket:
        default: "Deployment Resources Staging Bucket Name"
      ResourceBucketRelativePath:
        default: "Deployment Resources Staging Bucket Relative Path (optional)"
      CreateElasticsearchServiceLinkedRole:
        default: "Create Elasticsearch Service Role?"
      SourceDeploymentType:
        default: "Deployment Type"
      GitHubRepo:
        default: "GitHub Repository Name"
      GitHubBranch:
        default: "GitHub Branch"
      GitHubToken:
        default: "GitHub Personal Access Token"
      GitHubUser:
        default: "GitHub Username"
      PreIndexElasticsearch:
        default: "Auto-Load Elasticsearch Index"
      PreCreatePersonalizeCampaign:
        default: "Auto-Build Personalize Campaigns"
      PreCreatePinpointWorkshop:
        default: "Auto-Configure Pinpoint"
      PinpointEmailFromAddress:
        default: "Reply-To email address"
      PinpointEmailFromName:
        default: "Reply-To name"
      PinpointSMSLongCode:
        default: "Pinpoint SMS long code"
      UseDefaultIVSStreams:
        default: "Use default IVS streams"
      DeployLocationServices:
        default: "Deploy Location Services resources"
      DeployPersonalizedOffersCampaign:
        default: "Deploy personalized offers and pickup notices using Location Services geofencing."
      AmplitudeApiKey:
        default: "Amplitude API Key"
      OptimizelySdkKey:
        default: "Optimizely SDK Key"
      AmazonPayStoreId:
        default: "Store ID of Amazon Pay sandbox account"
      AmazonPayMerchantId:
        default: "Merchant ID of Amazon Pay sandbox account"
      AmazonPayPublicKeyId:
        default: "Public key ID associated with Amazon Pay sandbox account"
      AmazonPayPrivateKey:
        default: "Private key associated with Amazon Pay sandbox account"
      AlexaSkillId:
        default: "ID of C-Store Demo Alexa skill to access Retail Demo Store"
      AlexaAmazonPayDefaultSandboxEmail:
        default: "An email to test Alexa integration in case you have not set up Cognito authorisation to link your Retail Demo Store account"
      IncludeSegmentDependencies:
        default: "Deploy Segment Resources"
      SegmentWriteKey:
        default: "Segment Write Key"
<<<<<<< HEAD
      Layer0DeployToken:
        default: "Layer0 Token"
=======
      GoogleAnalyticsMeasurementId:
        default: "Google Analytics Measurement Id"
>>>>>>> 695bbac5

Parameters:
  ResourceBucket:
    Type: String
    Description: >
      S3 bucket name where the Retail Demo Store deployment resources are staged (product images, nested CloudFormation templates, source code snapshot,
      notebooks, deployment Lambda code, etc).

  ResourceBucketRelativePath:
    Type: String
    Description: >
      Optional path in the Deployment Resources Staging bucket where the deployment resources are stored (e.g. path/path2/).
      Leave blank if resources are at the root of the Staging Resource Bucket. If specified, MUST end with '/'.

  CreateElasticsearchServiceLinkedRole:
    Type: String
    Description: >
      If your account already has an IAM Role named 'AWSServiceRoleForAmazonElasticsearchService', select 'No'. Otherwise, select 'Yes' and one will be created automatically.
    AllowedValues:
      - 'Yes'
      - 'No'
    Default: 'Yes'

  SourceDeploymentType:
    Type: String
    Description: >
      The Retail Demo Store deployment includes a CodePipeline configuration that will build and deploy Retail Demo Store
      microservices to ECS when a change is detected in the source repository. The source repository for CodePipeline
      can be configured to use your personal GitHub repository or CodeCommit. Use GitHub if you're actively developing
      against Retail Demo Store in your own fork. CodeCommit is useful when you just want to get up and going quickly for
      a demo or evaluation or for workshop scenarios, such as Event Engine, where you want attendees to have their own
      source repositories provisioned.
    AllowedValues:
      - 'GitHub'
      - 'CodeCommit'
    Default: 'CodeCommit'

  GitHubRepo:
    Type: String
    Description: Name of Retail Demo Store GitHub repository in your GitHub account.
    Default: retail-demo-store

  GitHubBranch:
    Type: String
    Description: Name of GitHub branch to link to this Retail Demo Store deployment.
    Default: master

  GitHubToken:
    Type: String
    Description: GitHub Personal Access Token for your GitHub account. Be sure that your token has the "repo", "repo:status", and "admin:repo_hook" permission scopes.
    NoEcho: true

  GitHubUser:
    Type: String
    Description: Your GitHub username.
    Default: aws-samples

  PreIndexElasticsearch:
    Type: String
    Description: >
      Automatically index the Retail Demo Store products in Elasticsearch. Otherwise, select 'No' if you would
      prefer to complete this process yourself by stepping through the Search workshop included in this deployment
      as a Jupyter notebook in SageMaker.
    AllowedValues:
      - 'Yes'
      - 'No'
    Default: 'No'

  PreCreatePersonalizeCampaign:
    Type: String
    Description: >
      Automatically build solutions and launch Personalize campaigns. Otherwise, select 'No' if you would
      prefer to complete this process yourself by stepping through the Personalization workshop included in this deployment
      as a Jupyter notebook in SageMaker. Note that this process is done in the background after deployment finishes
      and can take 2+ hours to complete.
    AllowedValues:
      - 'Yes'
      - 'No'
    Default: 'No'

  PreCreatePinpointWorkshop:
    Type: String
    Description: >
      Automatically configure Pinpoint with messaging templates, segments, and campaigns. Otherwise, select 'No' if you would
      prefer to complete this process yourself by stepping through the Messaging workshop included in your deployment as a Jupyter notebook
      in SageMaker. Note that this option is dependent on Auto-Build Personalize Campaigns being enabled AND completed.
    AllowedValues:
      - 'Yes'
      - 'No'
    Default: 'No'

  PinpointEmailFromAddress:
    Type: String
    Description: >
      Email address to use as Reply-To when sending emails from Pinpoint. This parameter is required when 'Auto-Configure Pinpoint'
      is set to 'Yes'.

  PinpointEmailFromName:
    Type: String
    Description: >
      Name to use with Reply-To email address when sending emails from Pinpoint. This parameter only applies when 'Auto-Configure Pinpoint'
      is set to 'Yes'.
    Default: "AWS Retail Demo Store"

  UseDefaultIVSStreams:
    Type: String
    Description: >
      Whether to create and use the default Interactive Video Service (IVS) streams hosted by AWS. If 'No', then new IVS streams will be created and streams
      created based on any videos placed in the CloudFormation resource bucket. IMPORTANT: IVS is currently only supported in the N. Virginia (us-east-1),
      Oregon (us-west-2), and Ireland (eu-west-1) regions. If deploying to an unsupported region, be sure to select 'Yes' for this parameter.
    AllowedValues:
      - 'Yes'
      - 'No'
    Default: 'Yes'

  PinpointSMSLongCode:
    Type: String
    Description: >
      A dedicated long code (i.e. a phone number) obtained for Amazon Pinpoint to send and receive messages at. Be sure to enable two way SMS for this long code using Pinpoint. Follow steps 2 and 3 in the Messaging workshop(https://github.com/aws-samples/retail-demo-store/blob/master/workshop/4-Messaging/4.1-Pinpoint.ipynb)
      to get a long code. This parameter only applies when 'Auto-Configure Pinpoint' is set to 'Yes'. Enter the number along with the country code and without any spaces or brackets. For Example: enter "+1XXXXXXXXXX" for a long code based in the United States.

  AmplitudeApiKey:
    Type: String
    Description: Amplitude API key for integrated product analytics and A/B testing results (optional).
    NoEcho: true

  OptimizelySdkKey:
    Type: String
    Description: Optimizely SDK key for experimentation (optional).
    NoEcho: true

  DeployLocationServices:
    Type: String
    Description: Deploy any Location Resources
    AllowedValues:
      - 'Yes'
      - 'No'
    Default: 'Yes'

  DeployPersonalizedOffersCampaign:
    Type: String
    Description: Deploy personalized offers and pickup notices using Location Services geofencing
    AllowedValues:
      - 'Yes'
      - 'No'
    Default: 'Yes'

  AmazonPayPublicKeyId:
    Type: String
    Description: >
      This demonstration store contains an example of signing Amazon Pay payloads for integration with an Amazon Pay sandbox.
      This parameter is the Public Key ID for the Amazon Pay sandbox account being used.
      For more information see "Amazon Pay Integration" under the README file in the amazon-pay-signing subfolder in the repository.

  AmazonPayStoreId:
    Type: String
    Description: >
      The Store ID of the Amazon Pay sandbox account being used.
      For more information see "Amazon Pay Integration" under the README file in the amazon-pay-signing subfolder in the repository.

  AmazonPayMerchantId:
    Type: String
    Description: >
      Merchant ID of the Amazon Pay sandbox account being used.
      For more information see "Amazon Pay Integration" under the README file in the amazon-pay-signing subfolder in the repository.

  AmazonPayPrivateKey:
    Type: String
    Description: >
      The private key to be used for signing Amazon Pay requests for a sandbox account.
      You will need to copy the whole contents of the .pem file into this parameter.
      For more information see "Amazon Pay Integration" under the README file in the amazon-pay-signing subfolder in the repository.
    NoEcho: true

  AlexaSkillId:
    Type: String
    Description: >
      This Alexa skill with this SkillId will be allowed to invoke the back-end skill Lambda deployed as a part
      of this CloudFormation stack. The back-end Lambda supports the C-Store demo allowing hands-free location
      based searching with Location Service (if enabled), integration with the Retail Demo Store back-end, online recommendations,
      and checkout with Amazon Pay (if enabled).

  AlexaAmazonPayDefaultSandboxEmail:
    Type: String
    Description: >
      If you follow the steps in the workshop to enable Alexa to authenticate with Cognito and pull back your
      user details, you probably do not need to set this. However, the Alexa web testing
      tool does not allow you to do this authentication either, so to test with the Alexa simulator on the web
      and get emails and Amazon Pay integration, you need to set this value so that a default test user is set up -
      for Amazon Pay integration, the email should be from one of the test accounts you created on SellerCentral.

  IncludeSegmentDependencies:
    Type: String
    Description: >
      Whether to deploy the resources required for the Segment workshops.
    AllowedValues:
      - 'Yes'
      - 'No'
    Default: 'No'

  SegmentWriteKey:
    Type: String
    Description: >
      Segment write key for real-time data collection (optional). Be sure the Segment resources are deployed (above) if you specify a write key.
    NoEcho: true
  
  Layer0DeployToken:
    Type: String
    Description: Layer0 token for deploying (optional).
    NoEcho: true

  GoogleAnalyticsMeasurementId:
    Type: String
    Description: >
      Google Analytics Measurement Identifier (optional). If specified, the Google Analytics integration in the web application is activated and
      events are sent to the data stream associated with the Measurement ID.

Conditions:
  DeploySegmentResources: !Equals
    - !Ref IncludeSegmentDependencies
    - 'Yes'

  DeployLocationStack: !Equals
    - !Ref DeployLocationServices
    - 'Yes'

  CreateAmazonPayResources: !And
    - !And
      - !Not [ !Equals [ !Ref AmazonPayPrivateKey, "" ] ]
      - !Not [ !Equals [ !Ref AmazonPayStoreId, "" ] ]
    - !And
      - !Not [ !Equals [ !Ref AmazonPayMerchantId, "" ] ]
      - !Not [ !Equals [ !Ref AmazonPayPublicKeyId, "" ] ]

  DeployAlexaEndpoint: !Not [ !Equals [ !Ref AlexaSkillId, "" ] ]

Resources:
  # Base Resources
  Base:
    Type: AWS::CloudFormation::Stack
    Properties:
      TemplateURL: !Sub https://s3.amazonaws.com/${ResourceBucket}/${ResourceBucketRelativePath}cloudformation-templates/base/_template.yaml
      Parameters:
        ResourceBucket: !Ref ResourceBucket
        ResourceBucketRelativePath: !Ref ResourceBucketRelativePath
        SourceDeploymentType: !Ref SourceDeploymentType
        CreateElasticsearchServiceLinkedRole: !Ref CreateElasticsearchServiceLinkedRole
        CleanupBucketLambdaArn: !GetAtt CleanupBucket.Outputs.LambdaFunctionArn
        AmplitudeApiKey: !Ref AmplitudeApiKey
        ParentStackName: !Ref AWS::StackName
        OptimizelySdkKey: !Ref OptimizelySdkKey
        Layer0DeployToken: !Ref Layer0DeployToken
        SegmentWriteKey: !Ref SegmentWriteKey
        PinpointSMSLongCode: !Ref PinpointSMSLongCode
        GoogleAnalyticsMeasurementId: !Ref GoogleAnalyticsMeasurementId
        LocationResourcePrefix: !Ref AWS::StackName
        GitHubUser: !Ref GitHubUser

  # Services Resources
  Services:
    Type: AWS::CloudFormation::Stack
    Properties:
      TemplateURL: !Sub https://s3.amazonaws.com/${ResourceBucket}/${ResourceBucketRelativePath}cloudformation-templates/services/_template.yaml
      Parameters:
        ResourceBucket: !Ref ResourceBucket
        ResourceBucketRelativePath: !Ref ResourceBucketRelativePath
        SourceDeploymentType: !Ref SourceDeploymentType
        GitHubRepo: !Ref GitHubRepo
        GitHubBranch: !Ref GitHubBranch
        GitHubToken: !Ref GitHubToken
        GitHubUser: !Ref GitHubUser
        UserPoolId: !GetAtt Base.Outputs.UserPoolId
        UserPoolClientId: !GetAtt Base.Outputs.UserPoolClientId
        IdentityPoolId: !GetAtt Base.Outputs.IdentityPoolId
        StackBucketName: !GetAtt Base.Outputs.StackBucketName
        Subnets: !GetAtt Base.Outputs.Subnets
        VpcId: !GetAtt Base.Outputs.VpcId
        ClusterName: !GetAtt Base.Outputs.ClusterName
        ServiceDiscoveryNamespace: !GetAtt Base.Outputs.ServiceDiscoveryNamespace
        EnvElasticsearchDomainEndpoint: !GetAtt Base.Outputs.ElasticsearchDomainEndpoint
        PinpointAppId: !GetAtt Base.Outputs.PinpointAppId
        ProductsTable: !GetAtt Base.Outputs.ProductsTable
        CategoriesTable: !GetAtt Base.Outputs.CategoriesTable
        ExperimentStrategyTable: !GetAtt Base.Outputs.ExperimentStrategyTable
        ParameterPersonalizeEventTrackerId: !GetAtt Base.Outputs.ParameterPersonalizeEventTrackerId
        ParameterAmplitudeApiKey: !GetAtt Base.Outputs.ParameterAmplitudeApiKey
        ParameterOptimizelySdkKey: !GetAtt Base.Outputs.ParameterOptimizelySdkKey
        CleanupBucketLambdaArn: !GetAtt CleanupBucket.Outputs.LambdaFunctionArn
        ParameterIVSVideoChannelMap: !GetAtt Base.Outputs.ParameterIVSVideoChannelMap
        WebRootUrl: !GetAtt Base.Outputs.WebUICDNURL
        UseDefaultIVSStreams: !Ref UseDefaultIVSStreams
        ImageRootUrl: !Sub
          - '${RootURL}/images/'
          - RootURL: !GetAtt Base.Outputs.WebUICDNURL
        ParentStackName: !Ref AWS::StackName

  # Web UI Pipeline
  WebUIPipeline:
    Type: AWS::CloudFormation::Stack
    Properties:
      TemplateURL: !Sub https://s3.amazonaws.com/${ResourceBucket}/${ResourceBucketRelativePath}cloudformation-templates/web-ui-pipeline.yaml
      Parameters:
        ResourceBucket: !Ref ResourceBucket
        ResourceBucketRelativePath: !Ref ResourceBucketRelativePath
        SourceDeploymentType: !Ref SourceDeploymentType
        GitHubRepo: !Ref GitHubRepo
        GitHubBranch: !Ref GitHubBranch
        GitHubToken: !Ref GitHubToken
        GitHubUser: !Ref GitHubUser
        AmazonPayMerchantId: !Ref AmazonPayMerchantId
        AmazonPayPublicKeyId: !Ref AmazonPayPublicKeyId
        AmazonPayStoreId: !Ref AmazonPayStoreId
        UserPoolId: !GetAtt Base.Outputs.UserPoolId
        UserPoolClientId: !GetAtt Base.Outputs.UserPoolClientId
        IdentityPoolId: !GetAtt Base.Outputs.IdentityPoolId
        ProductsServiceExternalUrl: !GetAtt Services.Outputs.ProductsServiceUrl
        UsersServiceExternalUrl: !GetAtt Services.Outputs.UsersServiceUrl
        CartsServiceExternalUrl: !GetAtt Services.Outputs.CartsServiceUrl
        OrdersServiceExternalUrl: !GetAtt Services.Outputs.OrdersServiceUrl
        RecommendationsServiceExternalUrl: !GetAtt Services.Outputs.RecommendationsServiceUrl
        SearchServiceExternalUrl: !GetAtt Services.Outputs.SearchServiceUrl
        VideosServiceExternalUrl: !GetAtt Services.Outputs.VideosServiceUrl
        LocationServiceExternalUrl: !GetAtt Services.Outputs.LocationServiceUrl
        OffersServiceExternalUrl: !GetAtt Services.Outputs.OffersServiceUrl
        PinpointAppId: !GetAtt Base.Outputs.PinpointAppId
        ParameterPersonalizeEventTrackerId: !GetAtt Base.Outputs.ParameterPersonalizeEventTrackerId
        LocationResourceName: !If [DeployLocationStack, !GetAtt Location.Outputs.LocationResourceName, "NotDeployed"]
        LocationNotificationEndpoint: !If [DeployLocationStack, !GetAtt Location.Outputs.LocationNotificationEndpoint, "NotDeployed"]
        ParameterAmplitudeApiKey: !GetAtt Base.Outputs.ParameterAmplitudeApiKey
        ParameterOptimizelySdkKey: !GetAtt Base.Outputs.ParameterOptimizelySdkKey
        ParameterSegmentWriteKey: !GetAtt Base.Outputs.ParameterSegmentWriteKey
<<<<<<< HEAD
        ParameterLayer0DeployToken: !GetAtt Base.Outputs.ParameterLayer0DeployToken
=======
        ParameterGoogleAnalyticsMeasurementId: !GetAtt Base.Outputs.ParameterGoogleAnalyticsMeasurementId
>>>>>>> 695bbac5
        CleanupBucketLambdaArn: !GetAtt CleanupBucket.Outputs.LambdaFunctionArn
        WebUICDN: !GetAtt Base.Outputs.WebUICDN
        WebUIBucketName: !GetAtt Base.Outputs.WebUIBucketName
        WebRootUrl: !GetAtt Base.Outputs.WebUICDNURL
        ImageRootUrl: !Sub
          - '${RootURL}/images/'
          - RootURL: !GetAtt Base.Outputs.WebUICDNURL

  # Lex personalization function
  ChatbotFunctions:
    Type: AWS::CloudFormation::Stack
    Properties:
      TemplateURL: !Sub https://s3.amazonaws.com/${ResourceBucket}/${ResourceBucketRelativePath}cloudformation-templates/lex.yaml
      Parameters:
        ResourceBucket: !Ref ResourceBucket
        ResourceBucketRelativePath: !Ref ResourceBucketRelativePath
        UsersServiceExternalUrl: !GetAtt Services.Outputs.UsersServiceUrl
        RecommendationsServiceExternalUrl: !GetAtt Services.Outputs.RecommendationsServiceUrl

  # Amazon Location Resources
  Location:
    Type: AWS::CloudFormation::Stack
    Condition: DeployLocationStack
    Properties:
      TemplateURL: !Sub https://s3.amazonaws.com/${ResourceBucket}/${ResourceBucketRelativePath}cloudformation-templates/location.yaml
      Parameters:
        ResourceBucket: !Ref ResourceBucket
        ResourceBucketRelativePath: !Ref ResourceBucketRelativePath
        UserPoolId: !GetAtt Base.Outputs.UserPoolId
        DeployDefaultGeofence: !Ref DeployPersonalizedOffersCampaign
        PinpointAppId: !GetAtt Base.Outputs.PinpointAppId
        PinpointEmailFromAddress: !Ref PinpointEmailFromAddress
        ProductsServiceExternalUrl: !GetAtt Services.Outputs.ProductsServiceUrl
        CartsServiceExternalUrl: !GetAtt Services.Outputs.CartsServiceUrl
        OrdersServiceExternalUrl: !GetAtt Services.Outputs.OrdersServiceUrl
        OffersServiceExternalUrl: !GetAtt Services.Outputs.OffersServiceUrl
        UsersServiceExternalUrl: !GetAtt Services.Outputs.UsersServiceUrl
        WebURL: !GetAtt Base.Outputs.WebUICDNURL

  AmazonPay:
    Type: AWS::CloudFormation::Stack
    Condition: CreateAmazonPayResources
    Properties:
      TemplateURL: !Sub https://s3.amazonaws.com/${ResourceBucket}/${ResourceBucketRelativePath}cloudformation-templates/amazonpay.yaml
      Parameters:
        ResourceBucket: !Ref ResourceBucket
        ResourceBucketRelativePath: !Ref ResourceBucketRelativePath
        AmazonPayPublicKeyId: !Ref AmazonPayPublicKeyId
        AmazonPayStoreId: !Ref AmazonPayStoreId
        AmazonPayPrivateKey: !Ref AmazonPayPrivateKey
        WebURL: !GetAtt Base.Outputs.WebUICDNURL

  Alexa:
    Type: AWS::CloudFormation::Stack
    Condition: DeployAlexaEndpoint
    Properties:
      TemplateURL: !Sub https://s3.amazonaws.com/${ResourceBucket}/${ResourceBucketRelativePath}cloudformation-templates/alexa.yaml
      Parameters:
        AlexaSkillId: !Ref AlexaSkillId
        PinpointAppId: !GetAtt Base.Outputs.PinpointAppId
        ResourceBucket: !Ref ResourceBucket
        ResourceBucketRelativePath: !Ref ResourceBucketRelativePath
        ProductsServiceExternalUrl: !GetAtt Services.Outputs.ProductsServiceUrl
        LocationServiceExternalUrl: !GetAtt Services.Outputs.LocationServiceUrl
        OrdersServiceExternalUrl: !GetAtt Services.Outputs.OrdersServiceUrl
        CartsServiceExternalUrl: !GetAtt Services.Outputs.CartsServiceUrl
        RecommendationsServiceExternalUrl: !GetAtt Services.Outputs.RecommendationsServiceUrl
        LocationResourceName: !If [DeployLocationStack, !GetAtt Location.Outputs.LocationResourceName, "NotDeployed"]
        AmazonPayMerchantId: !Ref AmazonPayMerchantId
        AlexaAmazonPayDefaultSandboxEmail: !Ref AlexaAmazonPayDefaultSandboxEmail

  # Deployment support
  DeploymentSupport:
    DependsOn: [Services, Base] # Delay towards end of deployment so that ES domain and DNS changes become consistent
    Type: AWS::CloudFormation::Stack
    Properties:
      TemplateURL: !Sub https://s3.amazonaws.com/${ResourceBucket}/${ResourceBucketRelativePath}cloudformation-templates/deployment-support.yaml
      Parameters:
        ResourceBucket: !Ref ResourceBucket
        ResourceBucketRelativePath: !Ref ResourceBucketRelativePath
        PreIndexElasticsearch: !Ref PreIndexElasticsearch
        PreCreatePersonalizeCampaign: !Ref PreCreatePersonalizeCampaign
        Subnet1: !GetAtt Base.Outputs.Subnet1
        Subnet2: !GetAtt Base.Outputs.Subnet2
        ElasticsearchSecurityGroupId: !GetAtt Base.Outputs.ElasticsearchSecurityGroupId
        ElasticsearchDomainArn: !GetAtt Base.Outputs.ElasticsearchDomainArn
        ElasticsearchDomainEndpoint: !GetAtt Base.Outputs.ElasticsearchDomainEndpoint
        ParameterIVSVideoChannelMap: !GetAtt Base.Outputs.ParameterIVSVideoChannelMap
        PreCreatePinpointWorkshop: !Ref PreCreatePinpointWorkshop
        Uid: !Sub ${AWS::StackName}-${AWS::Region}
        PinpointAppId: !GetAtt Base.Outputs.PinpointAppId
        PinpointPersonalizeRoleArn: !GetAtt Services.Outputs.PinpointPersonalizeRoleArn
        CustomizeRecommendationsFunctionArn: !GetAtt Services.Outputs.CustomizeRecommendationsFunctionArn
        CustomizeOffersRecommendationsFunctionArn: !GetAtt Services.Outputs.CustomizeOffersRecommendationsFunctionArn
        PinpointEmailFromAddress: !Ref PinpointEmailFromAddress
        PinpointEmailFromName: !Ref PinpointEmailFromName
        UseDefaultIVSStreams: !Ref UseDefaultIVSStreams
        ProductsServiceExternalUrl: !GetAtt Services.Outputs.ProductsServiceUrl
        DeployPersonalizedOffersCampaign: !Ref DeployPersonalizedOffersCampaign

  # Cleanup bucket function
  CleanupBucket:
    Type: AWS::CloudFormation::Stack
    Properties:
      TemplateURL: !Sub https://s3.amazonaws.com/${ResourceBucket}/${ResourceBucketRelativePath}cloudformation-templates/cleanup-bucket.yaml

  # Segment Lambda Functions and Roles
  SegmentPersonalize:
    Condition: DeploySegmentResources
    Type: AWS::CloudFormation::Stack
    Properties:
      TemplateURL: !Sub https://s3.amazonaws.com/${ResourceBucket}/${ResourceBucketRelativePath}cloudformation-templates/segment.yaml
      Parameters:
        ResourceBucket: !Ref ResourceBucket
        ResourceBucketRelativePath: !Ref ResourceBucketRelativePath

Outputs:
  UserPoolId:
    Description: Authentication Cognito User Pool Id.
    Value: !GetAtt Base.Outputs.UserPoolId

  UserPoolClientId:
    Description: Authentication Cognito User Pool Client Id.
    Value: !GetAtt Base.Outputs.UserPoolClientId

  IdentityPoolId:
    Description: Authentication Cognito Identity Pool Id.
    Value: !GetAtt Base.Outputs.IdentityPoolId

  BucketStackBucketName:
    Description: Stack Bucket Name
    Value: !GetAtt Base.Outputs.StackBucketName

  NotebookInstanceId:
    Description: Notebook Instance Id.
    Value: !GetAtt Base.Outputs.NotebookInstanceId

  VpcId:
    Description: VPC Id.
    Value: !GetAtt Base.Outputs.VpcId

  Subnets:
    Description: Service Subnets.
    Value: !GetAtt Base.Outputs.Subnets

  ClusterName:
    Description: ECS Cluster Name.
    Value: !GetAtt Base.Outputs.ClusterName

  WebURL:
    Description: Retail Demo Store Web UI URL
    Value: !GetAtt Base.Outputs.WebUICDNURL

  ElasticsearchDomainEndpoint:
    Description: Elasticsearch Endpoint
    Value: !GetAtt Base.Outputs.ElasticsearchDomainEndpoint

  ParameterIVSVideoChannelMap:
    Description: Retail Demo Store video file to IVS channel mapping parameter
    Value: !GetAtt Base.Outputs.ParameterIVSVideoChannelMap

  PinpointAppId:
    Description: Pinpoint App Id.
    Value: !GetAtt Base.Outputs.PinpointAppId

  AlexaSkillEndpointArn:
    Description: Arn of AWS Lambda function that can be a back-end
    Value: !If [DeployAlexaEndpoint, !GetAtt Alexa.Outputs.AlexaSkillEndpointArn, "NotDeployed"]

  ProductsServiceUrl: 
    Description: Products load balancer URL.
    Value: !GetAtt Services.Outputs.ProductsServiceUrl

  UsersServiceUrl: 
    Description: Users load balancer URL.
    Value: !GetAtt Services.Outputs.UsersServiceUrl

  CartsServiceUrl: 
    Description: Carts load balancer URL.
    Value: !GetAtt Services.Outputs.CartsServiceUrl

  OrdersServiceUrl: 
    Description: Orders load balancer URL.
    Value: !GetAtt Services.Outputs.OrdersServiceUrl

  LocationServiceUrl:
    Description: Location load balancer URL.
    Value: !GetAtt Services.Outputs.LocationServiceUrl

  RecommendationsServiceUrl:
    Description: Recommendations load balancer URL.
    Value: !GetAtt Services.Outputs.RecommendationsServiceUrl

  VideosServiceUrl:
    Description: Videos load balancer URL.
    Value: !GetAtt Services.Outputs.VideosServiceUrl

  SearchServiceUrl: 
    Description: Search load balancer URL.
    Value: !GetAtt Services.Outputs.SearchServiceUrl

  OffersServiceUrl:
    Description: Offers service load balancer URL.
    Value: !GetAtt Services.Outputs.OffersServiceUrl<|MERGE_RESOLUTION|>--- conflicted
+++ resolved
@@ -3,7 +3,7 @@
 
 # Do NOT remove the RETAIL_DS prefix in the template description below!
 Description: >
-    RETAIL_DS: This template deploys the Retail Demo Store reference architecture and workshop notebooks.
+  RETAIL_DS: This template deploys the Retail Demo Store reference architecture and workshop notebooks.
 
 Metadata:
   AWS::CloudFormation::Interface:
@@ -62,11 +62,8 @@
           - OptimizelySdkKey
           - IncludeSegmentDependencies
           - SegmentWriteKey
-<<<<<<< HEAD
+          - GoogleAnalyticsMeasurementId
           - Layer0DeployToken
-=======
-          - GoogleAnalyticsMeasurementId
->>>>>>> 695bbac5
     ParameterLabels:
       ResourceBucket:
         default: "Deployment Resources Staging Bucket Name"
@@ -122,13 +119,10 @@
         default: "Deploy Segment Resources"
       SegmentWriteKey:
         default: "Segment Write Key"
-<<<<<<< HEAD
+      GoogleAnalyticsMeasurementId:
+        default: "Google Analytics Measurement Id"
       Layer0DeployToken:
         default: "Layer0 Token"
-=======
-      GoogleAnalyticsMeasurementId:
-        default: "Google Analytics Measurement Id"
->>>>>>> 695bbac5
 
 Parameters:
   ResourceBucket:
@@ -148,9 +142,9 @@
     Description: >
       If your account already has an IAM Role named 'AWSServiceRoleForAmazonElasticsearchService', select 'No'. Otherwise, select 'Yes' and one will be created automatically.
     AllowedValues:
-      - 'Yes'
-      - 'No'
-    Default: 'Yes'
+      - "Yes"
+      - "No"
+    Default: "Yes"
 
   SourceDeploymentType:
     Type: String
@@ -162,9 +156,9 @@
       a demo or evaluation or for workshop scenarios, such as Event Engine, where you want attendees to have their own
       source repositories provisioned.
     AllowedValues:
-      - 'GitHub'
-      - 'CodeCommit'
-    Default: 'CodeCommit'
+      - "GitHub"
+      - "CodeCommit"
+    Default: "CodeCommit"
 
   GitHubRepo:
     Type: String
@@ -193,9 +187,9 @@
       prefer to complete this process yourself by stepping through the Search workshop included in this deployment
       as a Jupyter notebook in SageMaker.
     AllowedValues:
-      - 'Yes'
-      - 'No'
-    Default: 'No'
+      - "Yes"
+      - "No"
+    Default: "No"
 
   PreCreatePersonalizeCampaign:
     Type: String
@@ -205,9 +199,9 @@
       as a Jupyter notebook in SageMaker. Note that this process is done in the background after deployment finishes
       and can take 2+ hours to complete.
     AllowedValues:
-      - 'Yes'
-      - 'No'
-    Default: 'No'
+      - "Yes"
+      - "No"
+    Default: "No"
 
   PreCreatePinpointWorkshop:
     Type: String
@@ -216,9 +210,9 @@
       prefer to complete this process yourself by stepping through the Messaging workshop included in your deployment as a Jupyter notebook
       in SageMaker. Note that this option is dependent on Auto-Build Personalize Campaigns being enabled AND completed.
     AllowedValues:
-      - 'Yes'
-      - 'No'
-    Default: 'No'
+      - "Yes"
+      - "No"
+    Default: "No"
 
   PinpointEmailFromAddress:
     Type: String
@@ -240,9 +234,9 @@
       created based on any videos placed in the CloudFormation resource bucket. IMPORTANT: IVS is currently only supported in the N. Virginia (us-east-1),
       Oregon (us-west-2), and Ireland (eu-west-1) regions. If deploying to an unsupported region, be sure to select 'Yes' for this parameter.
     AllowedValues:
-      - 'Yes'
-      - 'No'
-    Default: 'Yes'
+      - "Yes"
+      - "No"
+    Default: "Yes"
 
   PinpointSMSLongCode:
     Type: String
@@ -264,17 +258,17 @@
     Type: String
     Description: Deploy any Location Resources
     AllowedValues:
-      - 'Yes'
-      - 'No'
-    Default: 'Yes'
+      - "Yes"
+      - "No"
+    Default: "Yes"
 
   DeployPersonalizedOffersCampaign:
     Type: String
     Description: Deploy personalized offers and pickup notices using Location Services geofencing
     AllowedValues:
-      - 'Yes'
-      - 'No'
-    Default: 'Yes'
+      - "Yes"
+      - "No"
+    Default: "Yes"
 
   AmazonPayPublicKeyId:
     Type: String
@@ -325,16 +319,16 @@
     Description: >
       Whether to deploy the resources required for the Segment workshops.
     AllowedValues:
-      - 'Yes'
-      - 'No'
-    Default: 'No'
+      - "Yes"
+      - "No"
+    Default: "No"
 
   SegmentWriteKey:
     Type: String
     Description: >
       Segment write key for real-time data collection (optional). Be sure the Segment resources are deployed (above) if you specify a write key.
     NoEcho: true
-  
+
   Layer0DeployToken:
     Type: String
     Description: Layer0 token for deploying (optional).
@@ -349,21 +343,21 @@
 Conditions:
   DeploySegmentResources: !Equals
     - !Ref IncludeSegmentDependencies
-    - 'Yes'
+    - "Yes"
 
   DeployLocationStack: !Equals
     - !Ref DeployLocationServices
-    - 'Yes'
+    - "Yes"
 
   CreateAmazonPayResources: !And
     - !And
-      - !Not [ !Equals [ !Ref AmazonPayPrivateKey, "" ] ]
-      - !Not [ !Equals [ !Ref AmazonPayStoreId, "" ] ]
+      - !Not [!Equals [!Ref AmazonPayPrivateKey, ""]]
+      - !Not [!Equals [!Ref AmazonPayStoreId, ""]]
     - !And
-      - !Not [ !Equals [ !Ref AmazonPayMerchantId, "" ] ]
-      - !Not [ !Equals [ !Ref AmazonPayPublicKeyId, "" ] ]
-
-  DeployAlexaEndpoint: !Not [ !Equals [ !Ref AlexaSkillId, "" ] ]
+      - !Not [!Equals [!Ref AmazonPayMerchantId, ""]]
+      - !Not [!Equals [!Ref AmazonPayPublicKeyId, ""]]
+
+  DeployAlexaEndpoint: !Not [!Equals [!Ref AlexaSkillId, ""]]
 
 Resources:
   # Base Resources
@@ -421,7 +415,7 @@
         WebRootUrl: !GetAtt Base.Outputs.WebUICDNURL
         UseDefaultIVSStreams: !Ref UseDefaultIVSStreams
         ImageRootUrl: !Sub
-          - '${RootURL}/images/'
+          - "${RootURL}/images/"
           - RootURL: !GetAtt Base.Outputs.WebUICDNURL
         ParentStackName: !Ref AWS::StackName
 
@@ -455,22 +449,29 @@
         OffersServiceExternalUrl: !GetAtt Services.Outputs.OffersServiceUrl
         PinpointAppId: !GetAtt Base.Outputs.PinpointAppId
         ParameterPersonalizeEventTrackerId: !GetAtt Base.Outputs.ParameterPersonalizeEventTrackerId
-        LocationResourceName: !If [DeployLocationStack, !GetAtt Location.Outputs.LocationResourceName, "NotDeployed"]
-        LocationNotificationEndpoint: !If [DeployLocationStack, !GetAtt Location.Outputs.LocationNotificationEndpoint, "NotDeployed"]
+        LocationResourceName:
+          !If [
+            DeployLocationStack,
+            !GetAtt Location.Outputs.LocationResourceName,
+            "NotDeployed",
+          ]
+        LocationNotificationEndpoint:
+          !If [
+            DeployLocationStack,
+            !GetAtt Location.Outputs.LocationNotificationEndpoint,
+            "NotDeployed",
+          ]
         ParameterAmplitudeApiKey: !GetAtt Base.Outputs.ParameterAmplitudeApiKey
         ParameterOptimizelySdkKey: !GetAtt Base.Outputs.ParameterOptimizelySdkKey
         ParameterSegmentWriteKey: !GetAtt Base.Outputs.ParameterSegmentWriteKey
-<<<<<<< HEAD
+        ParameterGoogleAnalyticsMeasurementId: !GetAtt Base.Outputs.ParameterGoogleAnalyticsMeasurementId
         ParameterLayer0DeployToken: !GetAtt Base.Outputs.ParameterLayer0DeployToken
-=======
-        ParameterGoogleAnalyticsMeasurementId: !GetAtt Base.Outputs.ParameterGoogleAnalyticsMeasurementId
->>>>>>> 695bbac5
         CleanupBucketLambdaArn: !GetAtt CleanupBucket.Outputs.LambdaFunctionArn
         WebUICDN: !GetAtt Base.Outputs.WebUICDN
         WebUIBucketName: !GetAtt Base.Outputs.WebUIBucketName
         WebRootUrl: !GetAtt Base.Outputs.WebUICDNURL
         ImageRootUrl: !Sub
-          - '${RootURL}/images/'
+          - "${RootURL}/images/"
           - RootURL: !GetAtt Base.Outputs.WebUICDNURL
 
   # Lex personalization function
@@ -532,7 +533,12 @@
         OrdersServiceExternalUrl: !GetAtt Services.Outputs.OrdersServiceUrl
         CartsServiceExternalUrl: !GetAtt Services.Outputs.CartsServiceUrl
         RecommendationsServiceExternalUrl: !GetAtt Services.Outputs.RecommendationsServiceUrl
-        LocationResourceName: !If [DeployLocationStack, !GetAtt Location.Outputs.LocationResourceName, "NotDeployed"]
+        LocationResourceName:
+          !If [
+            DeployLocationStack,
+            !GetAtt Location.Outputs.LocationResourceName,
+            "NotDeployed",
+          ]
         AmazonPayMerchantId: !Ref AmazonPayMerchantId
         AlexaAmazonPayDefaultSandboxEmail: !Ref AlexaAmazonPayDefaultSandboxEmail
 
@@ -632,21 +638,26 @@
 
   AlexaSkillEndpointArn:
     Description: Arn of AWS Lambda function that can be a back-end
-    Value: !If [DeployAlexaEndpoint, !GetAtt Alexa.Outputs.AlexaSkillEndpointArn, "NotDeployed"]
-
-  ProductsServiceUrl: 
+    Value:
+      !If [
+        DeployAlexaEndpoint,
+        !GetAtt Alexa.Outputs.AlexaSkillEndpointArn,
+        "NotDeployed",
+      ]
+
+  ProductsServiceUrl:
     Description: Products load balancer URL.
     Value: !GetAtt Services.Outputs.ProductsServiceUrl
 
-  UsersServiceUrl: 
+  UsersServiceUrl:
     Description: Users load balancer URL.
     Value: !GetAtt Services.Outputs.UsersServiceUrl
 
-  CartsServiceUrl: 
+  CartsServiceUrl:
     Description: Carts load balancer URL.
     Value: !GetAtt Services.Outputs.CartsServiceUrl
 
-  OrdersServiceUrl: 
+  OrdersServiceUrl:
     Description: Orders load balancer URL.
     Value: !GetAtt Services.Outputs.OrdersServiceUrl
 
@@ -662,7 +673,7 @@
     Description: Videos load balancer URL.
     Value: !GetAtt Services.Outputs.VideosServiceUrl
 
-  SearchServiceUrl: 
+  SearchServiceUrl:
     Description: Search load balancer URL.
     Value: !GetAtt Services.Outputs.SearchServiceUrl
 
