---
AWSTemplateFormatVersion: 2010-09-09

Description: >
    This template deploys the Retail Demo Store Services.

Conditions:
  UseDefaultIVSStreams: !Equals
    - !Ref UseDefaultIVSStreams
    - 'Yes'

Parameters:
  ResourceBucket:
    Type: String
    Description: S3Bucket Bucket where the Resources are stored (cloudformation, images, lambda code)

  ResourceBucketRelativePath:
    Type: String
    Description: S3Bucket Path where the Resources are stored (cloudformation, images, lambda code) (i.e. path/path2), can be empty if resources are at the root of the bucket. MUST contain trailing /

  WebRootUrl:
    Type: String
    Description: Public facing root URL where the Retail Demo Store web user interface is served. Used when building fully qualified URLs for the web user interface.
    AllowedPattern: "^https?://[^\\s/$.?#].[^\\s]*$"
    ConstraintDescription: Must be a valid URL referring to the root domain where web assets are located

  ImageRootUrl:
    Type: String
    Description: URL where Retail Demo Store images such as product images are located
    AllowedPattern: "^https?://[^\\s/$.?#].[^\\s]*$"
    ConstraintDescription: Must be a valid URL referring to the root path where images are located

  SourceDeploymentType:
    Type: String
    Description: Retail Demo Store source deployment type
    AllowedValues:
      - 'GitHub'
      - 'CodeCommit'
    Default: 'CodeCommit'

  GitHubRepo:
    Type: String
    Default: retaildemostore

  GitHubBranch:
    Type: String
    Default: master

  GitHubToken:
    Type: String
    NoEcho: true

  GitHubUser:
    Type: String

  UserPoolId:
    Type: String

  UserPoolClientId:
    Type: String

  IdentityPoolId:
    Type: String

  StackBucketName:
    Type: String

  Subnets:
    Type: String

  VpcId:
    Type: String

  ClusterName:
    Type: String

  ServiceDiscoveryNamespace:
    Type: String

  EnvOpenSearchDomainEndpoint:
    Type: String
    Default: none

  PinpointAppId:
    Type: String

  ProductsTable:
    Type: String
    Default: none

  CategoriesTable:
    Type: String
    Default: none

  ExperimentStrategyTable:
    Type: String
    Default: none

  ParameterPersonalizeEventTrackerId:
    Type: String
    Description: SSM parameter name for the Personalize event tracking ID

  ParameterAmplitudeApiKey:
    Type: String
    Description: SSM parameter name for the Amplitude API key

  ParameterOptimizelySdkKey:
    Type: String
    Description: SSM parameter name for the Optimizely SDK key

  ParameterIVSVideoChannelMap:
    Type: String
    Description: SSM parameter name for video to IVS stream map

  CleanupBucketLambdaArn:
    Type: String
    Description: Lambda Arn for cleanup function

  UseDefaultIVSStreams:
    Type: String
    Description: Whether to use created IVS streams or those hosted by AWS.

  ParentStackName:
    Type: String
    Description: Parent stack name

  EvidentlyProjectName:
    Type: String
    Description: Evidently project name

Resources:

  ProductsService:
    Type: AWS::CloudFormation::Stack
    Properties:
      TemplateURL: !Sub https://s3.amazonaws.com/${ResourceBucket}/${ResourceBucketRelativePath}cloudformation-templates/services/service/_template.yaml
      Parameters:
        ServiceName: products
        ServicePath: src/products
        ResourceBucket: !Ref ResourceBucket
        ResourceBucketRelativePath: !Ref ResourceBucketRelativePath
        SourceDeploymentType: !Ref SourceDeploymentType
        GitHubRepo: !Ref GitHubRepo
        GitHubBranch: !Ref GitHubBranch
        GitHubToken: !Ref GitHubToken
        GitHubUser: !Ref GitHubUser
        UserPoolId: !Ref UserPoolId
        UserPoolClientId: !Ref UserPoolClientId
        IdentityPoolId: !Ref IdentityPoolId
        StackBucketName: !Ref StackBucketName
        Subnets: !Ref Subnets
        VpcId: !Ref VpcId
        ClusterName: !Ref ClusterName
        ServiceDiscoveryNamespace: !Ref ServiceDiscoveryNamespace
        ProductsTable: !Ref ProductsTable
        CategoriesTable: !Ref CategoriesTable
        ExperimentStrategyTable: !Ref ExperimentStrategyTable
        ParameterPersonalizeEventTrackerId: !Ref ParameterPersonalizeEventTrackerId
        ParameterAmplitudeApiKey: !Ref ParameterAmplitudeApiKey
        ParameterOptimizelySdkKey: !Ref ParameterOptimizelySdkKey
        CleanupBucketLambdaArn: !Ref CleanupBucketLambdaArn
        DeleteRepositoryLambdaArn: !GetAtt DeleteRepositoryLambdaFunction.Arn
        WebRootUrl: !Ref WebRootUrl
        ImageRootUrl: !Ref ImageRootUrl
        Uid: !Sub ${ParentStackName}-${AWS::Region}
        EvidentlyProjectName: !Ref EvidentlyProjectName

  UsersService:
    Type: AWS::CloudFormation::Stack
    Properties:
      TemplateURL: !Sub https://s3.amazonaws.com/${ResourceBucket}/${ResourceBucketRelativePath}cloudformation-templates/services/service/_template.yaml
      Parameters:
        ServiceName: users
        ServicePath: src/users
        ResourceBucket: !Ref ResourceBucket
        ResourceBucketRelativePath: !Ref ResourceBucketRelativePath
        SourceDeploymentType: !Ref SourceDeploymentType
        GitHubRepo: !Ref GitHubRepo
        GitHubBranch: !Ref GitHubBranch
        GitHubToken: !Ref GitHubToken
        GitHubUser: !Ref GitHubUser
        UserPoolId: !Ref UserPoolId
        UserPoolClientId: !Ref UserPoolClientId
        IdentityPoolId: !Ref IdentityPoolId
        StackBucketName: !Ref StackBucketName
        Subnets: !Ref Subnets
        VpcId: !Ref VpcId
        ClusterName: !Ref ClusterName
        ServiceDiscoveryNamespace: !Ref ServiceDiscoveryNamespace
        ParameterPersonalizeEventTrackerId: !Ref ParameterPersonalizeEventTrackerId
        ParameterAmplitudeApiKey: !Ref ParameterAmplitudeApiKey
        ParameterOptimizelySdkKey: !Ref ParameterOptimizelySdkKey
        PinpointAppId: !Ref PinpointAppId
        CleanupBucketLambdaArn: !Ref CleanupBucketLambdaArn
        DeleteRepositoryLambdaArn: !GetAtt DeleteRepositoryLambdaFunction.Arn
        WebRootUrl: !Ref WebRootUrl
        ImageRootUrl: !Ref ImageRootUrl
        Uid: !Sub ${ParentStackName}-${AWS::Region}
        EvidentlyProjectName: !Ref EvidentlyProjectName

  CartsService:
    Type: AWS::CloudFormation::Stack
    Properties:
      TemplateURL: !Sub https://s3.amazonaws.com/${ResourceBucket}/${ResourceBucketRelativePath}cloudformation-templates/services/service/_template.yaml
      Parameters:
        ServiceName: carts
        ServicePath: src/carts
        ResourceBucket: !Ref ResourceBucket
        ResourceBucketRelativePath: !Ref ResourceBucketRelativePath
        SourceDeploymentType: !Ref SourceDeploymentType
        GitHubRepo: !Ref GitHubRepo
        GitHubBranch: !Ref GitHubBranch
        GitHubToken: !Ref GitHubToken
        GitHubUser: !Ref GitHubUser
        UserPoolId: !Ref UserPoolId
        UserPoolClientId: !Ref UserPoolClientId
        IdentityPoolId: !Ref IdentityPoolId
        StackBucketName: !Ref StackBucketName
        Subnets: !Ref Subnets
        VpcId: !Ref VpcId
        ClusterName: !Ref ClusterName
        ServiceDiscoveryNamespace: !Ref ServiceDiscoveryNamespace
        ParameterPersonalizeEventTrackerId: !Ref ParameterPersonalizeEventTrackerId
        ParameterAmplitudeApiKey: !Ref ParameterAmplitudeApiKey
        ParameterOptimizelySdkKey: !Ref ParameterOptimizelySdkKey
        CleanupBucketLambdaArn: !Ref CleanupBucketLambdaArn
        DeleteRepositoryLambdaArn: !GetAtt DeleteRepositoryLambdaFunction.Arn
        WebRootUrl: !Ref WebRootUrl
        ImageRootUrl: !Ref ImageRootUrl
        Uid: !Sub ${ParentStackName}-${AWS::Region}
        EvidentlyProjectName: !Ref EvidentlyProjectName

  OrdersService:
    Type: AWS::CloudFormation::Stack
    Properties:
      TemplateURL: !Sub https://s3.amazonaws.com/${ResourceBucket}/${ResourceBucketRelativePath}cloudformation-templates/services/service/_template.yaml
      Parameters:
        ServiceName: orders
        ServicePath: src/orders
        ResourceBucket: !Ref ResourceBucket
        ResourceBucketRelativePath: !Ref ResourceBucketRelativePath
        SourceDeploymentType: !Ref SourceDeploymentType
        GitHubRepo: !Ref GitHubRepo
        GitHubBranch: !Ref GitHubBranch
        GitHubToken: !Ref GitHubToken
        GitHubUser: !Ref GitHubUser
        UserPoolId: !Ref UserPoolId
        UserPoolClientId: !Ref UserPoolClientId
        IdentityPoolId: !Ref IdentityPoolId
        StackBucketName: !Ref StackBucketName
        Subnets: !Ref Subnets
        VpcId: !Ref VpcId
        ClusterName: !Ref ClusterName
        ServiceDiscoveryNamespace: !Ref ServiceDiscoveryNamespace
        ParameterPersonalizeEventTrackerId: !Ref ParameterPersonalizeEventTrackerId
        ParameterAmplitudeApiKey: !Ref ParameterAmplitudeApiKey
        ParameterOptimizelySdkKey: !Ref ParameterOptimizelySdkKey
        CleanupBucketLambdaArn: !Ref CleanupBucketLambdaArn
        DeleteRepositoryLambdaArn: !GetAtt DeleteRepositoryLambdaFunction.Arn
        WebRootUrl: !Ref WebRootUrl
        ImageRootUrl: !Ref ImageRootUrl
        Uid: !Sub ${ParentStackName}-${AWS::Region}
        EvidentlyProjectName: !Ref EvidentlyProjectName

  SearchService:
    Type: AWS::CloudFormation::Stack
    Properties:
      TemplateURL: !Sub https://s3.amazonaws.com/${ResourceBucket}/${ResourceBucketRelativePath}cloudformation-templates/services/service/_template.yaml
      Parameters:
        ServiceName: search
        ServicePath: src/search
        ResourceBucket: !Ref ResourceBucket
        ResourceBucketRelativePath: !Ref ResourceBucketRelativePath
        SourceDeploymentType: !Ref SourceDeploymentType
        GitHubRepo: !Ref GitHubRepo
        GitHubBranch: !Ref GitHubBranch
        GitHubToken: !Ref GitHubToken
        GitHubUser: !Ref GitHubUser
        UserPoolId: !Ref UserPoolId
        UserPoolClientId: !Ref UserPoolClientId
        IdentityPoolId: !Ref IdentityPoolId
        StackBucketName: !Ref StackBucketName
        Subnets: !Ref Subnets
        VpcId: !Ref VpcId
        ClusterName: !Ref ClusterName
        ServiceDiscoveryNamespace: !Ref ServiceDiscoveryNamespace
        EnvOpenSearchDomainEndpoint: !Ref EnvOpenSearchDomainEndpoint
        ParameterPersonalizeEventTrackerId: !Ref ParameterPersonalizeEventTrackerId
        ParameterAmplitudeApiKey: !Ref ParameterAmplitudeApiKey
        ParameterOptimizelySdkKey: !Ref ParameterOptimizelySdkKey
        CleanupBucketLambdaArn: !Ref CleanupBucketLambdaArn
        DeleteRepositoryLambdaArn: !GetAtt DeleteRepositoryLambdaFunction.Arn
        WebRootUrl: !Ref WebRootUrl
        ImageRootUrl: !Ref ImageRootUrl
        Uid: !Sub ${ParentStackName}-${AWS::Region}
        EvidentlyProjectName: !Ref EvidentlyProjectName

  LocationService:
    Type: AWS::CloudFormation::Stack
    Properties:
      TemplateURL: !Sub https://s3.amazonaws.com/${ResourceBucket}/${ResourceBucketRelativePath}cloudformation-templates/services/service/_template.yaml
      Parameters:
        ServiceName: location
        ServicePath: src/location
        ResourceBucket: !Ref ResourceBucket
        ResourceBucketRelativePath: !Ref ResourceBucketRelativePath
        SourceDeploymentType: !Ref SourceDeploymentType
        GitHubRepo: !Ref GitHubRepo
        GitHubBranch: !Ref GitHubBranch
        GitHubToken: !Ref GitHubToken
        GitHubUser: !Ref GitHubUser
        UserPoolId: !Ref UserPoolId
        UserPoolClientId: !Ref UserPoolClientId
        IdentityPoolId: !Ref IdentityPoolId
        StackBucketName: !Ref StackBucketName
        Subnets: !Ref Subnets
        VpcId: !Ref VpcId
        ClusterName: !Ref ClusterName
        ServiceDiscoveryNamespace: !Ref ServiceDiscoveryNamespace
        EnvOpenSearchDomainEndpoint: !Ref EnvOpenSearchDomainEndpoint
        ParameterPersonalizeEventTrackerId: !Ref ParameterPersonalizeEventTrackerId
        ParameterAmplitudeApiKey: !Ref ParameterAmplitudeApiKey
        ParameterOptimizelySdkKey: !Ref ParameterOptimizelySdkKey
        CleanupBucketLambdaArn: !Ref CleanupBucketLambdaArn
        DeleteRepositoryLambdaArn: !GetAtt DeleteRepositoryLambdaFunction.Arn
        WebRootUrl: !Ref WebRootUrl
        ImageRootUrl: !Ref ImageRootUrl
        Uid: !Sub ${ParentStackName}-${AWS::Region}
        EvidentlyProjectName: !Ref EvidentlyProjectName

  OffersService:
    Type: AWS::CloudFormation::Stack
    Properties:
      TemplateURL: !Sub https://s3.amazonaws.com/${ResourceBucket}/${ResourceBucketRelativePath}cloudformation-templates/services/service/_template.yaml
      Parameters:
        ServiceName: offers
        ServicePath: src/offers
        ResourceBucket: !Ref ResourceBucket
        ResourceBucketRelativePath: !Ref ResourceBucketRelativePath
        SourceDeploymentType: !Ref SourceDeploymentType
        GitHubRepo: !Ref GitHubRepo
        GitHubBranch: !Ref GitHubBranch
        GitHubToken: !Ref GitHubToken
        GitHubUser: !Ref GitHubUser
        UserPoolId: !Ref UserPoolId
        UserPoolClientId: !Ref UserPoolClientId
        IdentityPoolId: !Ref IdentityPoolId
        StackBucketName: !Ref StackBucketName
        Subnets: !Ref Subnets
        VpcId: !Ref VpcId
        ClusterName: !Ref ClusterName
        ServiceDiscoveryNamespace: !Ref ServiceDiscoveryNamespace
        EnvOpenSearchDomainEndpoint: !Ref EnvOpenSearchDomainEndpoint
        ParameterPersonalizeEventTrackerId: !Ref ParameterPersonalizeEventTrackerId
        ParameterAmplitudeApiKey: !Ref ParameterAmplitudeApiKey
        ParameterOptimizelySdkKey: !Ref ParameterOptimizelySdkKey
        CleanupBucketLambdaArn: !Ref CleanupBucketLambdaArn
        DeleteRepositoryLambdaArn: !GetAtt DeleteRepositoryLambdaFunction.Arn
        WebRootUrl: !Ref WebRootUrl
        ImageRootUrl: !Ref ImageRootUrl
        Uid: !Sub ${ParentStackName}-${AWS::Region}
        EvidentlyProjectName: !Ref EvidentlyProjectName

  RecommendationsService:
    Type: AWS::CloudFormation::Stack
    Properties:
      TemplateURL: !Sub https://s3.amazonaws.com/${ResourceBucket}/${ResourceBucketRelativePath}cloudformation-templates/services/service/_template.yaml
      Parameters:
        ServiceName: recommendations
        ServicePath: src/recommendations
        ResourceBucket: !Ref ResourceBucket
        ResourceBucketRelativePath: !Ref ResourceBucketRelativePath
        SourceDeploymentType: !Ref SourceDeploymentType
        GitHubRepo: !Ref GitHubRepo
        GitHubBranch: !Ref GitHubBranch
        GitHubToken: !Ref GitHubToken
        GitHubUser: !Ref GitHubUser
        UserPoolId: !Ref UserPoolId
        UserPoolClientId: !Ref UserPoolClientId
        IdentityPoolId: !Ref IdentityPoolId
        StackBucketName: !Ref StackBucketName
        Subnets: !Ref Subnets
        VpcId: !Ref VpcId
        ClusterName: !Ref ClusterName
        ServiceDiscoveryNamespace: !Ref ServiceDiscoveryNamespace
        ProductsTable: !Ref ProductsTable
        CategoriesTable: !Ref CategoriesTable
        ExperimentStrategyTable: !Ref ExperimentStrategyTable
        ParameterPersonalizeEventTrackerId: !Ref ParameterPersonalizeEventTrackerId
        ParameterAmplitudeApiKey: !Ref ParameterAmplitudeApiKey
        ParameterOptimizelySdkKey: !Ref ParameterOptimizelySdkKey
        CleanupBucketLambdaArn: !Ref CleanupBucketLambdaArn
        DeleteRepositoryLambdaArn: !GetAtt DeleteRepositoryLambdaFunction.Arn
        WebRootUrl: !Ref WebRootUrl
        ImageRootUrl: !Ref ImageRootUrl
        Uid: !Sub ${ParentStackName}-${AWS::Region}
        EvidentlyProjectName: !Ref EvidentlyProjectName

  VideosService:
    Type: AWS::CloudFormation::Stack
    Properties:
      TemplateURL: !Sub https://s3.amazonaws.com/${ResourceBucket}/${ResourceBucketRelativePath}cloudformation-templates/services/service/_template.yaml
      Parameters:
        ServiceName: videos
        ServicePath: src/videos
        ResourceBucket: !Ref ResourceBucket
        ResourceBucketRelativePath: !Ref ResourceBucketRelativePath
        SourceDeploymentType: !Ref SourceDeploymentType
        GitHubRepo: !Ref GitHubRepo
        GitHubBranch: !Ref GitHubBranch
        GitHubToken: !Ref GitHubToken
        GitHubUser: !Ref GitHubUser
        UserPoolId: !Ref UserPoolId
        UserPoolClientId: !Ref UserPoolClientId
        IdentityPoolId: !Ref IdentityPoolId
        StackBucketName: !Ref StackBucketName
        Subnets: !Ref Subnets
        VpcId: !Ref VpcId
        ClusterName: !Ref ClusterName
        ServiceDiscoveryNamespace: !Ref ServiceDiscoveryNamespace
        ParameterPersonalizeEventTrackerId: !Ref ParameterPersonalizeEventTrackerId
        ParameterAmplitudeApiKey: !Ref ParameterAmplitudeApiKey
        ParameterOptimizelySdkKey: !Ref ParameterOptimizelySdkKey
        ParameterIVSVideoChannelMap: !Ref ParameterIVSVideoChannelMap
        CleanupBucketLambdaArn: !Ref CleanupBucketLambdaArn
        DeleteRepositoryLambdaArn: !GetAtt DeleteRepositoryLambdaFunction.Arn
        UseDefaultIVSStreams: !If [UseDefaultIVSStreams, true, false]
        WebRootUrl: !Ref WebRootUrl
        ImageRootUrl: !Ref ImageRootUrl
        Uid: !Sub ${ParentStackName}-${AWS::Region}
<<<<<<< HEAD
=======
        EvidentlyProjectName: !Ref EvidentlyProjectName
>>>>>>> f32e193c

  # Pinpoint personalized messaging customization
  PinpointPersonalize:
    Type: AWS::CloudFormation::Stack
    Properties:
      TemplateURL: !Sub https://s3.amazonaws.com/${ResourceBucket}/${ResourceBucketRelativePath}cloudformation-templates/services/pinpoint-personalize.yaml
      Parameters:
        ResourceBucket: !Ref ResourceBucket
        ResourceBucketRelativePath: !Ref ResourceBucketRelativePath
        ProductsServiceDNSName: !GetAtt ProductsService.Outputs.ServiceDNSName
        RecommendationsServiceDNSName: !GetAtt RecommendationsService.Outputs.ServiceDNSName
        OffersServiceDNSName: !GetAtt OffersService.Outputs.ServiceDNSName
        PinpointAppId: !Ref PinpointAppId
        Uid: !Sub ${ParentStackName}-${AWS::Region}

  # Custom resources
  CustomResources:
    Type: AWS::CloudFormation::Stack
    Properties:
      TemplateURL: !Sub https://s3.amazonaws.com/${ResourceBucket}/${ResourceBucketRelativePath}cloudformation-templates/services/ProductsCustom.yaml
      Parameters:
        ResourceBucket: !Ref ResourceBucket
        ResourceBucketRelativePath: !Ref ResourceBucketRelativePath
        ProductsTable: !Ref ProductsTable
        CategoriesTable: !Ref CategoriesTable

  ####################### Delete Repository Custom Resource #######################

  DeleteRepositoryLambdaFunction:
    Type: 'AWS::Lambda::Function'
    Properties:
      Description: 'Retail Demo Store deployment utility function that deletes an Amazon ECR repository when the CloudFormation stack is deleted'
      Code:
        ZipFile: |
          import boto3
          import cfnresponse

          def handler(event, context):
            print(event)
            responseData = {}
            responseStatus = cfnresponse.SUCCESS

            try:
              registryId = event['ResourceProperties']['RegistryId']
              repositoryName = event['ResourceProperties']['RepositoryName']

              if event['RequestType'] == 'Create':
                responseData['Message'] = "Repository creation succeeded"
              elif event['RequestType'] == 'Update':
                responseData['Message'] = "Repository update succeeded"
              elif event['RequestType'] == 'Delete':
                # Delete the registry
                ecr = boto3.client('ecr')
                ecr.delete_repository(
                    registryId=registryId,
                    repositoryName=repositoryName,
                    force=True
                )

                responseData['Message'] = "Repository deletion succeeded"

            except Exception as e:
              print("Error: " + str(e))
              responseStatus = cfnresponse.FAILED
              responseData['Message'] = "Repository {} failed: {}".format(event['RequestType'], e)

            cfnresponse.send(event, context, responseStatus, responseData)

      Handler: index.handler
      Runtime: python3.7
      Timeout: 30
      Role: !GetAtt DeleteRepositoryLambdaExecutionRole.Arn

  DeleteRepositoryLambdaExecutionRole:
    Type: AWS::IAM::Role
    Properties:
      AssumeRolePolicyDocument:
        Version: '2012-10-17'
        Statement:
          - Effect: Allow
            Principal:
              Service:
                - lambda.amazonaws.com
            Action:
              - sts:AssumeRole
      Path: "/"
      Policies:
        - PolicyName: root
          PolicyDocument:
            Version: '2012-10-17'
            Statement:
              - Effect: Allow
                Action:
                  - logs:CreateLogGroup
                  - logs:CreateLogStream
                  - logs:PutLogEvents
                Resource: arn:aws:logs:*:*:*
              - Effect: Allow
                Action:
                  - ecr:DeleteRepository
                Resource: !Sub 'arn:aws:ecr:${AWS::Region}:${AWS::AccountId}:repository/retaildemostore*'

Outputs:
  ProductsServiceUrl:
    Description: Products load balancer URL.
    Value: !GetAtt ProductsService.Outputs.ServiceUrl

  UsersServiceUrl:
    Description: Users load balancer URL.
    Value: !GetAtt UsersService.Outputs.ServiceUrl

  CartsServiceUrl:
    Description: Carts load balancer URL.
    Value: !GetAtt CartsService.Outputs.ServiceUrl

  OrdersServiceUrl:
    Description: Orders load balancer URL.
    Value: !GetAtt OrdersService.Outputs.ServiceUrl

  LocationServiceUrl:
    Description: Location load balancer URL.
    Value: !GetAtt LocationService.Outputs.ServiceUrl

  RecommendationsServiceUrl:
    Description: Recommendations load balancer URL.
    Value: !GetAtt RecommendationsService.Outputs.ServiceUrl

  VideosServiceUrl:
    Description: Videos load balancer URL.
    Value: !GetAtt VideosService.Outputs.ServiceUrl

  SearchServiceUrl:
    Description: Search load balancer URL.
    Value: !GetAtt SearchService.Outputs.ServiceUrl

  OffersServiceUrl:
    Description: Offers service load balancer URL.
    Value: !GetAtt OffersService.Outputs.ServiceUrl

  PinpointPersonalizeRoleArn:
      Value: !GetAtt PinpointPersonalize.Outputs.PinpointPersonalizeRoleArn

  CustomizeRecommendationsFunctionArn:
      Value: !GetAtt PinpointPersonalize.Outputs.CustomizeRecommendationsFunctionArn

  CustomizeOffersRecommendationsFunctionArn:
      Value: !GetAtt PinpointPersonalize.Outputs.CustomizeOffersRecommendationsFunctionArn<|MERGE_RESOLUTION|>--- conflicted
+++ resolved
@@ -428,10 +428,7 @@
         WebRootUrl: !Ref WebRootUrl
         ImageRootUrl: !Ref ImageRootUrl
         Uid: !Sub ${ParentStackName}-${AWS::Region}
-<<<<<<< HEAD
-=======
-        EvidentlyProjectName: !Ref EvidentlyProjectName
->>>>>>> f32e193c
+        EvidentlyProjectName: !Ref EvidentlyProjectName
 
   # Pinpoint personalized messaging customization
   PinpointPersonalize:
