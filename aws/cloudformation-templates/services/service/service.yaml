---
AWSTemplateFormatVersion: 2010-09-09

Description: >
    This template deploys a Retail Demo Store Service.

Parameters:

  ServiceName:
    Type: String

  ClusterName:
    Type: String

  DesiredCount:
    Type: Number
    Default: 1

  ContainerCpu:
    Type: Number

  ContainerMemory:
    Type: Number

  TargetGroup:
    Type: String

  SourceSecurityGroup:
    Type: AWS::EC2::SecurityGroup::Id

  Subnets:
    Type: List<AWS::EC2::Subnet::Id>

  ContainerPort:
    Type: String
    Default: 80

  ContainerImage:
    Type: String
    Default: amazon/amazon-ecs-sample

  ServiceDiscoveryNamespace:
    Type: String

  EnvPersonalizeCampaignArn:
    Type: String
    Default: none

  EnvPersonalizeSearchCampaignArn:
    Type: String
    Default: none

  EnvProductsServiceInternalUrl:
    Type: String
    Default: products.retaildemostore.local

  EnvProductsServiceInternalPort:
    Type: String
    Default: 80

  EnvUsersServiceInternalUrl:
    Type: String
    Default: users.retaildemostore.local

  EnvUsersServiceInternalPort:
    Type: String
    Default: 80

  EnvSearchServiceInternalUrl:
    Type: String
    Default: search.retaildemostore.local

  EnvSerchServiceInternalPort:
    Type: String
    Default: 80

  EnvOffersServiceInternalUrl:
    Type: String
    Default: offers.retaildemostore.local

  EnvOffersServiceInternalPort:
    Type: String
    Default: 80

  EnvOpenSearchDomainEndpoint:
    Type: String
    Default: none

  ResourceBucket:
    Type: String
    Default: none

  ParameterIVSVideoChannelMap:
    Type: String
    Default: none

  UseDefaultIVSStreams:
    Type: String
    Default: false

  WebRootUrl:
    Type: String
    Description: Public facing root URL where the Retail Demo Store web user interface is served. Used when building fully qualified URLs for the web user interface.
    AllowedPattern: "^https?://[^\\s/$.?#].[^\\s]*$"
    ConstraintDescription: Must be a valid URL referring to the root domain where web assets are located

  ImageRootUrl:
    Type: String
    Description: URL where Retail Demo Store images such as product images are located
    AllowedPattern: "^https?://[^\\s/$.?#].[^\\s]*$"
    ConstraintDescription: Must be a valid URL referring to the root path where images are located

  ProductsTable:
    Type: String
    Default: none

  CategoriesTable:
    Type: String
    Default: none

  ExperimentStrategyTable:
    Type: String
    Default: none

  Uid:
    Type: String

  PinpointAppId:
    Type: String

<<<<<<< HEAD
=======
  EvidentlyProjectName:
    Type: String
    Description: Evidently project name

>>>>>>> f32e193c
Resources:
  TaskExecutionRole:
    Type: AWS::IAM::Role
    Properties:
      Path: /
      AssumeRolePolicyDocument:
        Version: 2012-10-17
        Statement:
          - Action: sts:AssumeRole
            Effect: Allow
            Principal:
              Service: ecs-tasks.amazonaws.com
      ManagedPolicyArns:
        - arn:aws:iam::aws:policy/service-role/AmazonECSTaskExecutionRolePolicy
      Policies:
        - PolicyName: ReadRetailDemoStoreSSMParams
          PolicyDocument:
            Version: '2012-10-17'
            Statement:
              - Effect: Allow
                Action:
                  - ssm:GetParameters
                Resource: !Sub 'arn:aws:ssm:${AWS::Region}:${AWS::AccountId}:parameter/retaildemostore*'
  TaskRole:
    Type: AWS::IAM::Role
    Properties:
      AssumeRolePolicyDocument:
        Statement:
          - Effect: Allow
            Principal:
              Service: ecs-tasks.amazonaws.com
            Action: 'sts:AssumeRole'
      Policies:
        - PolicyName: DynamoDB
          PolicyDocument:
            Version: '2012-10-17'
            Statement:
              - Effect: Allow
                Action:
                  - dynamodb:*
                Resource:
                  - !Sub 'arn:aws:dynamodb:${AWS::Region}:${AWS::AccountId}:table/${ProductsTable}'
                  - !Sub 'arn:aws:dynamodb:${AWS::Region}:${AWS::AccountId}:table/${CategoriesTable}'
                  - !Sub 'arn:aws:dynamodb:${AWS::Region}:${AWS::AccountId}:table/${ExperimentStrategyTable}'
                  - !Sub 'arn:aws:dynamodb:${AWS::Region}:${AWS::AccountId}:table/${ProductsTable}/index/*'
                  - !Sub 'arn:aws:dynamodb:${AWS::Region}:${AWS::AccountId}:table/${CategoriesTable}/index/*'
                  - !Sub 'arn:aws:dynamodb:${AWS::Region}:${AWS::AccountId}:table/${ExperimentStrategyTable}/index/*'
        - PolicyName: PinpointSMS
          PolicyDocument:
            Version: '2012-10-17'
            Statement:
              - Effect: Allow
                Action:
                  - mobiletargeting:SendMessages
                  - mobiletargeting:GetEndpoint
                  - mobiletargeting:UpdateEndpoint
                  - mobiletargeting:PutEvents
                Resource: !Sub 'arn:aws:mobiletargeting:${AWS::Region}:${AWS::AccountId}:apps/*'
              - Effect: Allow
                Action:
                  - mobiletargeting:PhoneNumberValidate
                Resource: !Sub 'arn:aws:mobiletargeting:${AWS::Region}:${AWS::AccountId}:phone/number/validate'
        - PolicyName: others
          PolicyDocument:
            Version: '2012-10-17'
            Statement:
              - Effect: Allow
                Action:
                  - ssm:*
                Resource: !Sub 'arn:aws:ssm:${AWS::Region}:${AWS::AccountId}:parameter/retaildemostore*'
              - Effect: Allow
                Action:
                  - logs:CreateLogGroup
                  - logs:CreateLogStream
                  - logs:PutLogEvents
                Resource: '*'
              - Effect: Allow
                Action:
                  - personalize:CreateSchema
                  - personalize:CreateDatasetGroup
                  - personalize:CreateSolutionVersion
                  - personalize:CreateDatasetImportJob
                  - personalize:CreateSolution
                  - personalize:DescribeDatasetGroup
                  - personalize:DescribeDatasetImportJob
                  - personalize:DescribeSolution
                  - personalize:DescribeSolutionVersion
                  - personalize:DescribeEventTracker
                  - personalize:DescribeCampaign
                  - personalize:DescribeRecommender
                  - personalize:CreateCampaign
                  - personalize:CreateDataset
                  - personalize:CreateEventTracker
                  - personalize:CreateFilter
                  - personalize:GetPersonalizedRanking
                  - personalize:GetRecommendations
                  - personalize:DeleteEventTracker
                  - personalize:DescribeEventTracker
                Resource:
                  - !Sub 'arn:aws:personalize:${AWS::Region}:${AWS::AccountId}:*/retaildemo*'
              - Effect: Allow
                Action:
                  - personalize:ListCampaigns
                  - personalize:ListDatasetGroups
                  - personalize:ListSolutions
                  - personalize:ListSchemas
                  - personalize:ListSolutionVersions
                  - personalize:ListDatasetImportJobs
                  - personalize:ListDatasets
                  - personalize:ListEventTrackers
                Resource:
                  - '*'
              - Effect: Allow
                Action:
                  - s3:GetObject
                Resource:
                  - !Sub 'arn:aws:s3:::${ResourceBucket}'
                  - !Sub 'arn:aws:s3:::${ResourceBucket}/*'
              - Effect: Allow
                Action:
                  - ivs:ListStreamKeys
                Resource:
                  - !Sub 'arn:aws:ivs:${AWS::Region}:${AWS::AccountId}:*'
              - Effect: Allow
                Action:
                  - ivs:GetChannel
                  - ivs:GetStream
                  - ivs:PutMetadata
                Resource:
                  - !Sub 'arn:aws:ivs:${AWS::Region}:${AWS::AccountId}:channel/*'
              - Effect: Allow
                Action:
                  - ivs:GetStreamKey
                Resource:
                  - !Sub 'arn:aws:ivs:${AWS::Region}:${AWS::AccountId}:stream-key/*'
              - Effect: Allow
                Action:
                  - events:DescribeRule
                  - events:ListRules
                  - events:EnableRule
                Resource:
                  - !Sub 'arn:aws:events:${AWS::Region}:${AWS::AccountId}:rule/RetailDemoStore-PersonalizePreCreateScheduledRule'
              - Effect: Allow
                Action:
                  - lambda:InvokeFunction
                Resource:
                  - !Sub 'arn:aws:lambda:${AWS::Region}:${AWS::AccountId}:function:AmazonPaySigningLambda'
              - Effect: Allow
                Action:
                  - evidently:BatchEvaluateFeature
                  - evidently:PutProjectEvents
                Resource:
                  - !Sub 'arn:aws:evidently:${AWS::Region}:${AWS::AccountId}:project/${EvidentlyProjectName}*'
                  - !Sub 'arn:aws:evidently:${AWS::Region}:${AWS::AccountId}:project/${EvidentlyProjectName}/feature/*'

      ManagedPolicyArns:
        - arn:aws:iam::aws:policy/AWSCloudMapDiscoverInstanceAccess
        - arn:aws:iam::aws:policy/AWSXRayDaemonWriteAccess

  LogGroup:
    Type: AWS::Logs::LogGroup
    Properties:
      LogGroupName: !Sub /ecs/${AWS::StackName}

  FargateService:
    Type: AWS::ECS::Service
    Properties:
      Cluster: !Ref ClusterName
      DesiredCount: !Ref DesiredCount
      TaskDefinition: !Ref TaskDefinition
      LaunchType: FARGATE
      NetworkConfiguration:
        AwsvpcConfiguration:
          AssignPublicIp: ENABLED
          SecurityGroups:
            - !Ref SourceSecurityGroup
          Subnets: !Ref Subnets
      LoadBalancers:
        - ContainerName: !Ref ServiceName
          ContainerPort: !Ref ContainerPort
          TargetGroupArn: !Ref TargetGroup
      ServiceRegistries:
        - RegistryArn: !GetAtt ServiceDiscoveryService.Arn
          ContainerPort: !Ref ContainerPort
          ContainerName: !Ref ServiceName

  TaskDefinition:
    Type: AWS::ECS::TaskDefinition
    Properties:
      Family: !Sub ${AWS::StackName}-retaildemostore
      RequiresCompatibilities:
        - FARGATE
      Memory: !Ref ContainerMemory
      Cpu: !Ref ContainerCpu
      NetworkMode: awsvpc
      ExecutionRoleArn: !Ref TaskExecutionRole
      TaskRoleArn: !Ref TaskRole
      ContainerDefinitions:
        - Name: X-ray
          Image: public.ecr.aws/xray/aws-xray-daemon:alpha
          PortMappings:
            - ContainerPort: 2000
              Protocol: udp
        - Name: !Ref ServiceName
          Image: !Ref ContainerImage
          Essential: true
          Memory: 256
          Secrets:
            - Name: OPTIMIZELY_SDK_KEY
              ValueFrom: !Sub 'arn:aws:ssm:${AWS::Region}:${AWS::AccountId}:parameter/retaildemostore-optimizely-sdk-key'
            - Name: SEGMENT_WRITE_KEY
              ValueFrom: !Sub 'arn:aws:ssm:${AWS::Region}:${AWS::AccountId}:parameter/retaildemostore-segment-write-key'
          Environment:
            - Name: PERSONALIZE_CAMPAIGN_ARN
              Value: !Ref EnvPersonalizeCampaignArn
            - Name: SEARCH_CAMPAIGN_ARN
              Value: !Ref EnvPersonalizeSearchCampaignArn
            - Name: PRODUCTS_SERVICE_HOST
              Value: !Ref EnvProductsServiceInternalUrl
            - Name: PRODUCTS_SERVICE_PORT
              Value: '80'
            - Name: USERS_SERVICE_HOST
              Value: !Ref EnvUsersServiceInternalUrl
            - Name: USERS_SERVICE_PORT
              Value: '80'
            - Name: SEARCH_SERVICE_HOST
              Value: !Ref EnvSearchServiceInternalUrl
            - Name: SEARCH_SERVICE_PORT
              Value: '80'
            - Name: OFFERS_SERVICE_HOST
              Value: !Ref EnvOffersServiceInternalUrl
            - Name: OFFERS_SERVICE_PORT
              Value: '80'
            - Name: STACK_BUCKET
              Value: none
            - Name: RESOURCE_BUCKET
              Value: !Ref ResourceBucket
            - Name: PARAMETER_IVS_VIDEO_CHANNEL_MAP
              Value: !Ref ParameterIVSVideoChannelMap
            - Name: USE_DEFAULT_IVS_STREAMS
              Value: !Ref UseDefaultIVSStreams
            - Name: OPENSEARCH_DOMAIN_HOST
              Value: !Ref EnvOpenSearchDomainEndpoint
            - Name: OPENSEARCH_DOMAIN_PORT
              Value: '443'
            - Name: DDB_TABLE_PRODUCTS
              Value: !Ref ProductsTable
            - Name: DDB_TABLE_CATEGORIES
              Value: !Ref CategoriesTable
            - Name: WEB_ROOT_URL
              Value: !Ref WebRootUrl
            - Name: IMAGE_ROOT_URL
              Value: !Ref ImageRootUrl
            - Name: PERSONALIZE_PRECREATE_CAMPAIGNS_EVENTRULENAME
              Value: 'RetailDemoStore-PersonalizePreCreateScheduledRule'
            - Name: PINPOINT_APP_ID
              Value: !Ref PinpointAppId
            - Name: EVIDENTLY_PROJECT_NAME
              Value: !Ref EvidentlyProjectName
          PortMappings:
            - ContainerPort: 80
          LogConfiguration:
            LogDriver: awslogs
            Options:
              awslogs-region: !Ref AWS::Region
              awslogs-group: !Ref LogGroup
              awslogs-stream-prefix: !Ref AWS::StackName

  ServiceDiscoveryService:
    Type: AWS::ServiceDiscovery::Service
    Properties:
      Name: !Ref ServiceName
      DnsConfig:
        DnsRecords: [{Type: SRV, TTL: 10}]
        NamespaceId: !Ref ServiceDiscoveryNamespace
      HealthCheckCustomConfig:
        FailureThreshold: 1

Outputs:
  FargateServiceArn:
    Value: !Ref FargateService

  FargateServiceName:
<<<<<<< HEAD
    Value: !GetAtt FargateService.Name
=======
    Value: !GetAtt FargateService.Name

  TaskRoleArn:
    Value: !GetAtt TaskRole.Arn

  TaskExecutionRoleArn:
    Value: !GetAtt TaskExecutionRole.Arn
>>>>>>> f32e193c
<|MERGE_RESOLUTION|>--- conflicted
+++ resolved
@@ -128,13 +128,10 @@
   PinpointAppId:
     Type: String
 
-<<<<<<< HEAD
-=======
   EvidentlyProjectName:
     Type: String
     Description: Evidently project name
 
->>>>>>> f32e193c
 Resources:
   TaskExecutionRole:
     Type: AWS::IAM::Role
@@ -418,14 +415,10 @@
     Value: !Ref FargateService
 
   FargateServiceName:
-<<<<<<< HEAD
-    Value: !GetAtt FargateService.Name
-=======
     Value: !GetAtt FargateService.Name
 
   TaskRoleArn:
     Value: !GetAtt TaskRole.Arn
 
   TaskExecutionRoleArn:
-    Value: !GetAtt TaskExecutionRole.Arn
->>>>>>> f32e193c
+    Value: !GetAtt TaskExecutionRole.Arn