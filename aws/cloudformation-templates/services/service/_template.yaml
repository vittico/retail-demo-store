---
AWSTemplateFormatVersion: 2010-09-09

Description: >
    This template deploys a Retail Demo Store Service.

Parameters:

  ServiceName:
    Type: String

  ServicePath:
    Type: String

  ResourceBucket:
    Type: String
    Description: S3Bucket Bucket where the Resources are stored (cloudformation, images, lambda code)

  ResourceBucketRelativePath:
    Type: String
    Description: S3Bucket Path where the Resources are stored (cloudformation, images, lambda code) (i.e. path/path2), can be empty if resources are at the root of the bucket. MUST contain trailing /

  WebRootUrl:
    Type: String
    Description: Public facing root URL where the Retail Demo Store web user interface is served. Used when building fully qualified URLs for the web user interface.
    AllowedPattern: "^https?://[^\\s/$.?#].[^\\s]*$"
    ConstraintDescription: Must be a valid URL referring to the root domain where web assets are located

  ImageRootUrl:
    Type: String
    Description: URL where Retail Demo Store images such as product images are located
    AllowedPattern: "^https?://[^\\s/$.?#].[^\\s]*$"
    ConstraintDescription: Must be a valid URL referring to the root path where images are located

  SourceDeploymentType:
    Type: String
    Description: Retail Demo Store source deployment type
    AllowedValues:
      - 'GitHub'
      - 'CodeCommit'
    Default: 'CodeCommit'

  GitHubRepo:
    Type: String
    Default: retaildemostore

  GitHubBranch:
    Type: String
    Default: master

  GitHubToken:
    Type: String
    NoEcho: true

  GitHubUser:
    Type: String

  UserPoolId:
    Type: String

  UserPoolClientId:
    Type: String

  IdentityPoolId:
    Type: String

  StackBucketName:
    Type: String

  Subnets:
    Type: String

  VpcId:
    Type: String

  ClusterName:
    Type: String

  ContainerCpu:
    Type: String
    Default: 256

  ContainerMemory:
    Type: String
    Default: 512

  ServiceDiscoveryNamespace:
    Type: String

  ProductsServiceExternalUrl:
    Type: String
    Default: none

  UsersServiceExternalUrl:
    Type: String
    Default: none

  CartsServiceExternalUrl:
    Type: String
    Default: none

  VideosServiceExternalUrl:
    Type: String
    Default: none

  OrdersServiceExternalUrl:
    Type: String
    Default: none

  RecommendationsServiceExternalUrl:
    Type: String
    Default: none

  SearchServiceExternalUrl:
    Type: String
    Default: none

  PinpointAppId:
    Type: String
    Default: none

  EnvPersonalizeCampaignArn:
    Type: String
    Default: none

  EnvPersonalizeSearchCampaignArn:
    Type: String
    Default: none

  EnvProductsServiceInternalUrl:
    Type: String
    Default: products.retaildemostore.local

  EnvProductsServiceInternalPort:
    Type: String
    Default: 80

  EnvUsersServiceInternalUrl:
    Type: String
    Default: users.retaildemostore.local

  EnvUsersServiceInternalPort:
    Type: String
    Default: 80

  EnvSearchServiceInternalUrl:
    Type: String
    Default: search.retaildemostore.local

  EnvSerchServiceInternalPort:
    Type: String
    Default: 80

  EnvOffersServiceInternalUrl:
    Type: String
    Default: offers.retaildemostore.local

  EnvOffersServiceInternalPort:
    Type: String
    Default: 80

  EnvOpenSearchDomainEndpoint:
    Type: String
    Default: none

  ProductsTable:
    Type: String
    Default: none

  CategoriesTable:
    Type: String
    Default: none

  ExperimentStrategyTable:
    Type: String
    Default: none

  ParameterPersonalizeEventTrackerId:
    Type: String
    Description: SSM parameter name for the Personalize event tracking ID
    Default: none

  ParameterAmplitudeApiKey:
    Type: String
    Description: SSM parameter name for the Amplitude API key
    Default: none

  ParameterOptimizelySdkKey:
    Type: String
    Description: SSM parameter name for the Optimizely SDK key
    Default: none

  ParameterIVSVideoChannelMap:
    Type: String
    Description: SSM parameter name for video to IVS stream map
    Default: none

  CleanupBucketLambdaArn:
    Type: String
    Description: Lambda Arn for cleanup function

  DeleteRepositoryLambdaArn:
    Type: String
    Description: Lambda Arn for deleting ECR repository

  UseDefaultIVSStreams:
    Type: String
    Default: false

  Uid:
    Type: String

  EvidentlyProjectName:
    Type: String
    Description: Evidently project name

Resources:

  Loadbalancer:
    Type: AWS::CloudFormation::Stack
    Properties:
      TemplateURL: !Sub https://s3.amazonaws.com/${ResourceBucket}/${ResourceBucketRelativePath}cloudformation-templates/services/service/loadbalancer.yaml
      Parameters:
        ServiceName: !Ref ServiceName
        Subnets: !Ref Subnets
        VpcId: !Ref VpcId

  Pipeline:
    Type: AWS::CloudFormation::Stack
    Properties:
      TemplateURL: !Sub https://s3.amazonaws.com/${ResourceBucket}/${ResourceBucketRelativePath}cloudformation-templates/services/service/pipeline.yaml
      Parameters:
        ClusterName: !Ref ClusterName
        ServiceName: !Ref ServiceName
        ServicePath: !Ref ServicePath
        SourceDeploymentType: !Ref SourceDeploymentType
        GitHubRepo: !Ref GitHubRepo
        GitHubBranch: !Ref GitHubBranch
        GitHubToken: !Ref GitHubToken
        GitHubUser: !Ref GitHubUser
        UserPoolId: !Ref UserPoolId
        UserPoolClientId: !Ref UserPoolClientId
        IdentityPoolId: !Ref IdentityPoolId
        StackBucketName: !Ref StackBucketName
        FargateServiceName: !GetAtt Service.Outputs.FargateServiceName
        ProductsServiceExternalUrl: !Ref ProductsServiceExternalUrl
        UsersServiceExternalUrl: !Ref UsersServiceExternalUrl
        CartsServiceExternalUrl: !Ref CartsServiceExternalUrl
        VideosServiceExternalUrl: !Ref VideosServiceExternalUrl
        OrdersServiceExternalUrl: !Ref OrdersServiceExternalUrl
        RecommendationsServiceExternalUrl: !Ref RecommendationsServiceExternalUrl
        SearchServiceExternalUrl: !Ref SearchServiceExternalUrl
        PinpointAppId: !Ref PinpointAppId
        ParameterPersonalizeEventTrackerId: !Ref ParameterPersonalizeEventTrackerId
        ParameterAmplitudeApiKey: !Ref ParameterAmplitudeApiKey
        ParameterOptimizelySdkKey: !Ref ParameterOptimizelySdkKey
        CleanupBucketLambdaArn: !Ref CleanupBucketLambdaArn
        DeleteRepositoryLambdaArn: !Ref DeleteRepositoryLambdaArn
        WebRootUrl: !Ref WebRootUrl
        ImageRootUrl: !Ref ImageRootUrl
        TaskRoleArn: !GetAtt Service.Outputs.TaskRoleArn
        TaskExecutionRoleArn: !GetAtt Service.Outputs.TaskExecutionRoleArn

  Service:
    Type: AWS::CloudFormation::Stack
    Properties:
      TemplateURL: !Sub https://s3.amazonaws.com/${ResourceBucket}/${ResourceBucketRelativePath}cloudformation-templates/services/service/service.yaml
      Parameters:
        ServiceName: !Ref ServiceName
        ClusterName: !Ref ClusterName
        DesiredCount: '1'
        ContainerMemory: !Ref ContainerMemory
        ContainerCpu: !Ref ContainerCpu
        TargetGroup: !GetAtt Loadbalancer.Outputs.TargetGroup
        SourceSecurityGroup: !GetAtt Loadbalancer.Outputs.SecurityGroup
        Subnets: !Ref Subnets
        ServiceDiscoveryNamespace: !Ref ServiceDiscoveryNamespace
        ContainerPort: '80'
        ContainerImage: amazon/amazon-ecs-sample
        EnvPersonalizeCampaignArn: !Ref EnvPersonalizeCampaignArn
        EnvPersonalizeSearchCampaignArn: !Ref EnvPersonalizeSearchCampaignArn
        EnvProductsServiceInternalUrl: !Ref EnvProductsServiceInternalUrl
        EnvProductsServiceInternalPort: !Ref EnvProductsServiceInternalPort
        EnvUsersServiceInternalUrl: !Ref EnvUsersServiceInternalUrl
        EnvUsersServiceInternalPort: !Ref EnvUsersServiceInternalPort
        EnvSearchServiceInternalUrl: !Ref EnvSearchServiceInternalUrl
        EnvSerchServiceInternalPort: !Ref EnvSerchServiceInternalPort
        EnvOffersServiceInternalUrl: !Ref EnvOffersServiceInternalUrl
        EnvOffersServiceInternalPort: !Ref EnvOffersServiceInternalPort
        EnvOpenSearchDomainEndpoint: !Ref EnvOpenSearchDomainEndpoint
        ResourceBucket: !Ref ResourceBucket
        ParameterIVSVideoChannelMap: !Ref ParameterIVSVideoChannelMap
        UseDefaultIVSStreams: !Ref UseDefaultIVSStreams
        ProductsTable: !Ref ProductsTable
        CategoriesTable: !Ref CategoriesTable
        ExperimentStrategyTable: !Ref ExperimentStrategyTable
        PinpointAppId: !Ref PinpointAppId
        WebRootUrl: !Ref WebRootUrl
        ImageRootUrl: !Ref ImageRootUrl
        Uid: !Ref Uid
<<<<<<< HEAD
=======
        EvidentlyProjectName: !Ref EvidentlyProjectName
>>>>>>> f32e193c

Outputs:
  ServiceDNSName:
    Description: DNS name of the load balancer for this service
    Value: !GetAtt Loadbalancer.Outputs.ServiceDNSName

  ServiceUrl:
    Description: URL of the load balancer for this service.
    Value: !GetAtt Loadbalancer.Outputs.ServiceUrl<|MERGE_RESOLUTION|>--- conflicted
+++ resolved
@@ -298,10 +298,7 @@
         WebRootUrl: !Ref WebRootUrl
         ImageRootUrl: !Ref ImageRootUrl
         Uid: !Ref Uid
-<<<<<<< HEAD
-=======
         EvidentlyProjectName: !Ref EvidentlyProjectName
->>>>>>> f32e193c
 
 Outputs:
   ServiceDNSName:
