# Copyright Amazon.com, Inc. or its affiliates. All Rights Reserved.
# SPDX-License-Identifier: MIT-0

from aws_xray_sdk.core import xray_recorder
from aws_xray_sdk.ext.flask.middleware import XRayMiddleware
from aws_xray_sdk.core import patch_all

patch_all()

from flask import Flask, jsonify
from flask import request
from flask_cors import CORS
<<<<<<< HEAD
from datetime import datetime
from opensearch import OpenSearch
=======
from elasticsearch import Elasticsearch, NotFoundError
>>>>>>> f32e193c

import json
import os
import pprint

INDEX_DOES_NOT_EXIST = 'index_not_found_exception'

search_domain_scheme = os.environ.get('OPENSEARCH_DOMAIN_SCHEME', 'https')
search_domain_host = os.environ['OPENSEARCH_DOMAIN_HOST']
search_domain_port = os.environ.get('OPENSEARCH_DOMAIN_PORT', 443)
INDEX_PRODUCTS = 'products'

search_client = OpenSearch(
    [search_domain_host],
    scheme=search_domain_scheme,
    port=search_domain_port,
)

# -- Logging
class LoggingMiddleware(object):
    def __init__(self, app):
        self._app = app

    def __call__(self, environ, resp):
        errorlog = environ['wsgi.errors']
        pprint.pprint(('REQUEST', environ), stream=errorlog)

        def log_response(status, headers, *args):
            pprint.pprint(('RESPONSE', status, headers), stream=errorlog)
            return resp(status, headers, *args)

        return self._app(environ, log_response)

# -- End Logging

app = Flask(__name__)
corps = CORS(app)

xray_recorder.configure(service='Search Service')
XRayMiddleware(app, xray_recorder)

# -- Exceptions
class BadRequest(Exception):
    status_code = 400

    def __init__(self, message, status_code=None, payload=None):
        Exception.__init__(self)
        self.message = message
        if status_code is not None:
            self.status_code = status_code
        self.payload = payload

    def to_dict(self):
        rv = dict(self.payload or ())
        rv['message'] = self.message
        return rv

# -- Utilities
def get_offset_and_size(request):
    offset = request.args.get('offset', default = 0, type = int)
    if offset < 0:
        raise BadRequest('offset must be greater than or equal to zero')
    size = request.args.get('size', default = 10, type = int)
    if size < 1:
        raise BadRequest('size must be greater than zero')

    return offset, size

# -- Handlers

@app.errorhandler(BadRequest)
def handle_bad_request(error):
    response = jsonify(error.to_dict())
    response.status_code = error.status_code
    return response

@app.route('/')
def index():
    return 'Search Service'

@app.route('/search/products', methods=['GET'])
def searchProducts():
    search_term = request.args.get('searchTerm')
    if not search_term:
        raise BadRequest('searchTerm is required')
    search_term = search_term.lower()

    offset, size = get_offset_and_size(request)
    app.logger.info(f'Searching products for "{search_term}" starting at {offset} and returning {size} hits')

    try:
        results = search_client.search(index = INDEX_PRODUCTS, body={
            "from": offset,
            "size": size,
            "query": {
                "dis_max" : {
                    "queries" : [
                        { "wildcard" : { "name" : { "value": '{}*'.format(search_term), "boost": 1.2 }}},
                        { "term" : { "category" : search_term }},
                        { "term" : { "style" : search_term }},
                        { "wildcard" : { "description" : { "value": '{}*'.format(search_term), "boost": 0.6 }}}
                    ],
                    "tie_breaker" : 0.7
                }
            }
        })

        app.logger.debug(json.dumps(results))

        found_items = []

        for item in results['hits']['hits']:
            found_items.append({
                'itemId': item['_id']
            })
        return json.dumps(found_items)

    except NotFoundError as e:
        if e.error == INDEX_DOES_NOT_EXIST:
            app.logger.error('Search index does not exist')
            raise BadRequest(message = 'Index does not exist yet; please complete search workshop', status_code = 404)
        raise BadRequest(message = 'Not Found', status_code = 404)

    except Exception as e:
        app.logger.exception('Unexpected error performing product search', e)
        raise BadRequest(message = 'Unhandled error', status_code = 500)

@app.route('/similar/products', methods=['GET'])
def similarProducts():
    product_id = request.args.get('productId')
    if not product_id:
        raise BadRequest('productId is required')
    offset, size = get_offset_and_size(request)
    app.logger.info(f'Searching for similar products to "{product_id}" starting at {offset} and returning {size} hits')

    try:
        results = search_client.search(index = INDEX_PRODUCTS, body={
            "from": offset,
            "size": size,
                "query": {
                    "more_like_this": {
                        "fields": ["name", "category", "style", "description"],
                        "like": [{
                            "_index": INDEX_PRODUCTS,
                            "_id": product_id
                        }],
                        "min_term_freq" : 1,
                        "max_query_terms" : 10
                    }
                }
            })

        app.logger.debug(json.dumps(results))

        found_items = []

        for item in results['hits']['hits']:
            found_items.append({
                'itemId': item['_id']
            })
        return json.dumps(found_items)

    except NotFoundError as e:
        if e.error == INDEX_DOES_NOT_EXIST:
            app.logger.error('Search index does not exist')
            raise BadRequest(message = 'Index does not exist yet; please complete search workshop', status_code = 404)
        raise BadRequest(message = 'Not Found', status_code = 404)

    except Exception as e:
        app.logger.exception('Unexpected error performing similar product search', e)
        raise BadRequest(message = 'Unhandled error', status_code = 500)

if __name__ == '__main__':
    app.wsgi_app = LoggingMiddleware(app.wsgi_app)
    app.run(debug=True,host='0.0.0.0', port=80)<|MERGE_RESOLUTION|>--- conflicted
+++ resolved
@@ -10,12 +10,7 @@
 from flask import Flask, jsonify
 from flask import request
 from flask_cors import CORS
-<<<<<<< HEAD
-from datetime import datetime
-from opensearch import OpenSearch
-=======
-from elasticsearch import Elasticsearch, NotFoundError
->>>>>>> f32e193c
+from opensearch import OpenSearch, NotFoundError
 
 import json
 import os
