#!/bin/bash

# This script is called during the build stage in CodePipeline to generate the
# .env file based off environment variables. The .env file is loaded by the
# web-ui service to set its configuration.

set -e

# Delete .env if it exists
[ -e ".env" ] && rm .env

printf 'VUE_APP_PRODUCTS_SERVICE_DOMAIN=%s\n' "$PRODUCTS_SERVICE_URL" >> .env
printf 'VUE_APP_PRODUCTS_SERVICE_PORT=%s\n' "80" >> .env
printf 'VUE_APP_USERS_SERVICE_DOMAIN=%s\n' "$USERS_SERVICE_URL" >> .env
printf 'VUE_APP_USERS_SERVICE_PORT=%s\n' "80" >> .env
printf 'VUE_APP_CARTS_SERVICE_DOMAIN=%s\n' "$CARTS_SERVICE_URL" >> .env
printf 'VUE_APP_CARTS_SERVICE_PORT=%s\n' "80" >> .env
printf 'VUE_APP_ORDERS_SERVICE_DOMAIN=%s\n' "$ORDERS_SERVICE_URL" >> .env
printf 'VUE_APP_ORDERS_SERVICE_PORT=%s\n' "80" >> .env
printf 'VUE_APP_RECOMMENDATIONS_SERVICE_DOMAIN=%s\n' "$RECOMMENDATIONS_SERVICE_URL" >> .env
printf 'VUE_APP_RECOMMENDATIONS_SERVICE_PORT=%s\n' "80" >> .env
printf 'VUE_APP_LOCATION_SERVICE_DOMAIN=%s\n' "$LOCATION_SERVICE_URL" >> .env
printf 'VUE_APP_LOCATION_SERVICE_PORT=80\n' >> .env
printf 'VUE_APP_SEARCH_SERVICE_DOMAIN=%s\n' "$SEARCH_SERVICE_URL" >> .env
printf 'VUE_APP_SEARCH_SERVICE_PORT=80\n' >> .env
printf 'VUE_APP_VIDEOS_SERVICE_DOMAIN=%s\n' "$VIDEOS_SERVICE_URL" >> .env
printf 'VUE_APP_VIDEOS_SERVICE_PORT=80\n' >> .env
printf 'VUE_APP_AWS_REGION=%s\n' "$DEPLOYED_REGION" >> .env
printf 'VUE_APP_AWS_IDENTITY_POOL_ID=%s\n' "$COGNITO_IDENTITY_POOL_ID" >> .env
printf 'VUE_APP_AWS_USER_POOL_ID=%s\n' "$COGNITO_USER_POOL_ID" >> .env
printf 'VUE_APP_AWS_USER_POOL_CLIENT_ID=%s\n' "$COGNITO_USER_POOL_CLIENT_ID" >> .env
printf 'VUE_APP_WEB_ROOT_URL=%s\n' "$WEB_ROOT_URL" >> .env
printf 'VUE_APP_IMAGE_ROOT_URL=%s\n' "$IMAGE_ROOT_URL" >> .env
printf 'VUE_APP_BOT_NAME=%s\n' "RetailDemoStore" >> .env
printf 'VUE_APP_BOT_ALIAS=%s\n' "development" >> .env
printf 'VUE_APP_BOT_REGION=%s\n' "$DEPLOYED_REGION" >> .env
printf 'VUE_APP_PINPOINT_APP_ID=%s\n' "$PINPOINT_APP_ID" >> .env
printf 'VUE_APP_PINPOINT_REGION=%s\n' "$DEPLOYED_REGION" >> .env
printf 'VUE_APP_PERSONALIZE_TRACKING_ID=%s\n' "$PERSONALIZE_TRACKING_ID" >> .env
printf 'VUE_APP_LOCATION_RESOURCE_NAME=%s\n' "$LOCATION_RESOURCE_NAME" >> .env
printf 'VUE_APP_LOCATION_NOTIFICATION_URL=%s\n' "$LOCATION_NOTIFICATION_URL" >> .env
printf 'VUE_APP_AMAZON_PAY_PUBLIC_KEY_ID=%s\n' "$AMAZON_PAY_PUBLIC_KEY_ID" >> .env
printf 'VUE_APP_AMAZON_PAY_STORE_ID=%s\n' "$AMAZON_PAY_STORE_ID" >> .env
printf 'VUE_APP_AMAZON_PAY_MERCHANT_ID=%s\n' "$AMAZON_PAY_MERCHANT_ID" >> .env

printf 'VUE_APP_AMPLITUDE_API_KEY=%s\n' "$AMPLITUDE_API_KEY" >> .env
printf 'VUE_APP_OPTIMIZELY_SDK_KEY=%s\n' "$OPTIMIZELY_SDK_KEY" >> .env
printf 'VUE_APP_SEGMENT_WRITE_KEY=%s\n' "$SEGMENT_WRITE_KEY" >> .env
<<<<<<< HEAD

# Layer0
if [ $LAYER0_DEPLOY_TOKEN = "NONE" ]; then
  printf 'VUE_APP_LAYER0_ENABLED=false\n' >> .env
else
  printf 'VUE_APP_LAYER0_ENABLED=true\n' >> .env
fi
# 'VUE_APP_' prefix part must not be used here to prevent token expose in client side JS
printf 'LAYER0_DEPLOY_TOKEN=%s\n' "$LAYER0_DEPLOY_TOKEN" >> .env
=======
printf 'VUE_APP_GOOGLE_ANALYTICS_ID=%s\n' "$GOOGLE_ANALYTICS_ID" >> .env
>>>>>>> 695bbac5
<|MERGE_RESOLUTION|>--- conflicted
+++ resolved
@@ -46,7 +46,8 @@
 printf 'VUE_APP_AMPLITUDE_API_KEY=%s\n' "$AMPLITUDE_API_KEY" >> .env
 printf 'VUE_APP_OPTIMIZELY_SDK_KEY=%s\n' "$OPTIMIZELY_SDK_KEY" >> .env
 printf 'VUE_APP_SEGMENT_WRITE_KEY=%s\n' "$SEGMENT_WRITE_KEY" >> .env
-<<<<<<< HEAD
+
+printf 'VUE_APP_GOOGLE_ANALYTICS_ID=%s\n' "$GOOGLE_ANALYTICS_ID" >> .env
 
 # Layer0
 if [ $LAYER0_DEPLOY_TOKEN = "NONE" ]; then
@@ -55,7 +56,4 @@
   printf 'VUE_APP_LAYER0_ENABLED=true\n' >> .env
 fi
 # 'VUE_APP_' prefix part must not be used here to prevent token expose in client side JS
-printf 'LAYER0_DEPLOY_TOKEN=%s\n' "$LAYER0_DEPLOY_TOKEN" >> .env
-=======
-printf 'VUE_APP_GOOGLE_ANALYTICS_ID=%s\n' "$GOOGLE_ANALYTICS_ID" >> .env
->>>>>>> 695bbac5
+printf 'LAYER0_DEPLOY_TOKEN=%s\n' "$LAYER0_DEPLOY_TOKEN" >> .env