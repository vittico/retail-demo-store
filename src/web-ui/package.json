{
  "name": "retail-demo-store",
  "version": "0.1.0",
  "private": true,
  "scripts": {
    "serve": "vue-cli-service serve",
    "build": "vue-cli-service build",
    "lint": "vue-cli-service lint",
    "layer0:start": "concurrently \"npx webpack --watch --config layer0/webpack.layer0.config.js\" \"npx layer0 run --verbose\"",
    "layer0:start:cache": "concurrently \"npx webpack --watch --config layer0/webpack.layer0.config.js\" \"npx layer0 run --cache\"",
    "layer0:start:prod": "npx layer0 run --production",
    "layer0:build": "npx webpack --progress --config layer0/webpack.layer0.config.js && npx layer0 build",
    "layer0:deploy": "npx layer0 deploy --skip-build",
    "layer0:app:build": "npm run build && npm run layer0:build",
    "layer0:app:build:deploy": "npm run build && npm run layer0:build && npm run layer0:deploy",
    "layer0:build:deploy": "npm run layer0:build && npm run layer0:deploy",
    "layer0:update": "npm i -D @layer0/cli@latest && npm i @layer0/core@latest @layer0/prefetch@latest @layer0/devtools@latest"
  },
  "dependencies": {
<<<<<<< HEAD
    "@layer0/core": "^4.6.0",
    "@layer0/devtools": "^4.6.0",
    "@layer0/prefetch": "^4.6.0",
=======
    "@mparticle/web-sdk": "^2.9.14-rc.1",
>>>>>>> bca83ff5
    "@optimizely/optimizely-sdk": "4.0.0",
    "amplitude-js": "^5.8.0",
    "aws-amplify": "^3.0.23",
    "aws-amplify-vue": "^2.1.2",
    "axios": "^0.21.2",
    "mapbox-gl": "^1.12.0",
    "register-service-worker": "^1.7.2",
    "sweetalert": "^2.1.2",
    "uuid": "^7.0.3",
    "vue": "^2.6.14",
    "vue-agile": "^1.1.3",
    "vue-gtag": "^1.16.1",
    "vue-router": "^3.5.1",
    "vue-the-mask": "^0.11.1",
    "vuex": "^3.6.2",
    "vuex-persistedstate": "^3.2.0",
    "workbox-webpack-plugin": "^6.4.1"
  },
  "devDependencies": {
    "@layer0/cli": "^4.6.0",
    "@vue/cli-plugin-babel": "^4.5.13",
    "@vue/cli-plugin-eslint": "^4.5.13",
    "@vue/cli-service": "^4.5.13",
    "babel-eslint": "^10.1.0",
    "concurrently": "^5.3.0",
    "eslint": "^6.8.0",
    "eslint-loader": "^4.0.0",
    "eslint-plugin-vue": "^6.2.2",
    "is-buffer": "^2.0.4",
    "lodash": "^4.17.21",
    "vue-template-compiler": "^2.6.14",
    "webpack": "^4.44.2",
    "webpack-bundle-analyzer": "^3.8.0",
    "webpack-cli": "^4.2.0"
  },
  "eslintConfig": {
    "root": true,
    "env": {
      "node": true
    },
    "extends": [
      "plugin:vue/essential",
      "eslint:recommended"
    ],
    "rules": {
      "no-console": "off"
    },
    "parserOptions": {
      "parser": "babel-eslint"
    }
  },
  "postcss": {
    "plugins": {
      "autoprefixer": {}
    }
  },
  "browserslist": [
    "> 1%",
    "last 2 versions",
    "not ie <= 8"
  ]
}<|MERGE_RESOLUTION|>--- conflicted
+++ resolved
@@ -17,13 +17,10 @@
     "layer0:update": "npm i -D @layer0/cli@latest && npm i @layer0/core@latest @layer0/prefetch@latest @layer0/devtools@latest"
   },
   "dependencies": {
-<<<<<<< HEAD
     "@layer0/core": "^4.6.0",
     "@layer0/devtools": "^4.6.0",
     "@layer0/prefetch": "^4.6.0",
-=======
     "@mparticle/web-sdk": "^2.9.14-rc.1",
->>>>>>> bca83ff5
     "@optimizely/optimizely-sdk": "4.0.0",
     "amplitude-js": "^5.8.0",
     "aws-amplify": "^3.0.23",
