--- conflicted
+++ resolved
@@ -23,14 +23,9 @@
 ########################################################################################################################################
 # The script parses the command line argument and extract these variables:
 # 1. "args" contains an array of arguments (e.g. args[0], args[1], etc.) In this case, we take 2 arguments for BUCKET and S3PATH
-<<<<<<< HEAD
-# 2. "private_s3" contains a boolean value whether "--private-s3" is presented (e.g. "./stage.sh --private-s3" will set this to true. 
-# 2. "only_cfn_template" contains a boolean value whether "--only-cfn-template" is presented (e.g. "./stage.sh --only-cfn-template" will set this to true. 
-=======
 # 2. "private_s3" contains a boolean value whether "--private-s3" is presented (e.g. "./stage.sh --private-s3" will set this to true.
 # 3. "only_cfn_template" contains a boolean value whether only CloudFormation templates should be copied to staging bucket (default = false).
 # 4. "skip_generators" contains a boolean value whether the dataset generators should be skipped or not (default = false).
->>>>>>> 6513c09a
 ########################################################################################################################################
 args=()
 private_s3=false
