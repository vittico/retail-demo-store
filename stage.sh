--- conflicted
+++ resolved
@@ -64,7 +64,6 @@
     fi
 done
 
-<<<<<<< HEAD
 BUCKET=${args[0]}
 #Path with trailing /
 S3PATH=${args[1]}
@@ -84,10 +83,7 @@
 if [ "$private_s3" = false ]; then
     export S3PUBLIC=" --acl public-read"
 fi
-=======
-# remove this line if you want to keep the objects private in your S3 bucket
-# export S3PUBLIC=" --acl public-read"
->>>>>>> d0131413
+
 
 if [ ! -d "local" ]; then
     mkdir local
